--- conflicted
+++ resolved
@@ -6,11 +6,7 @@
 makedocs(;
     modules=[SolePostHoc],
     authors="Michele Ghiotti, Giovanni Pagliarini, Eduard I. Stan",
-<<<<<<< HEAD
     repo=Documenter.Remotes.GitHub("aclai-lab", "SolePostHoc.jl"),
-=======
-    repo="https://github.com/aclai-lab/SolePostHoc.jl/blob/{commit}{path}#{line}",
->>>>>>> d6495d6e
     sitename="SolePostHoc.jl",
     format=Documenter.HTML(;
         size_threshold = 4000000,
@@ -24,16 +20,9 @@
 )
 
 deploydocs(;
-<<<<<<< HEAD
-    repo="github.com/aclai-lab/SolePostHoc.jl",
-    target = "build",
-    branch = "gh-pages",
-    versions = ["main" => "main", "stable" => "v^", "v#.#", "dev" => "dev"],
-=======
     repo = "github.com/aclai-lab/SolePostHoc.jl",
     devbranch = "main",
     target = "build",
     branch = "gh-pages",
-    versions = ["stable" => "v^", "v#.#"],
->>>>>>> d6495d6e
+    versions = ["main" => "main", "stable" => "v^", "v#.#", "dev" => "dev"],
 )