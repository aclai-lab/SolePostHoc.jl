--- conflicted
+++ resolved
@@ -24,13 +24,10 @@
 ThreadsX = "ac1d9e8a-700a-412c-b207-f0111f4b6c0d"
 
 [compat]
-<<<<<<< HEAD
 SoleData = "0.11"
-=======
-SoleModels = "0.4"
->>>>>>> 12130ef5
 julia = "1"
 SoleLogics = "0.6"
+SoleModels = "0.4"
 ModalDecisionTrees = "0.2"
 
 [extras]
