--- conflicted
+++ resolved
@@ -13,18 +13,10 @@
     silent || (println(); @show formula)
     formula = SoleData.espresso_minimize(formula, silent; mitespresso_kwargs...)
     silent || (println(); @show formula)
-<<<<<<< HEAD
     # @infiltrate
     # @show syntaxstring(formula)
     formula = convert(TwoLevelDNFFormula, formula)
     silent || (println(); @show formula)
-=======
-    #silent || println("===========================")
-    #silent || println("dump:" * string(dump(formula)))
-    #silent || println("===========================")
-    #formula = convert(TwoLevelDNFFormula, formula)   TODO
-    #silent || (println(); @show formula)             TODO IN PROGRESS BY GIO
->>>>>>> 0aaeef57
     return formula
 end
 
