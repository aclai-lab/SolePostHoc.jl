--- conflicted
+++ resolved
@@ -106,17 +106,10 @@
     start_time=time(),
     minimization_kwargs::NamedTuple=(;),
     filteralphabetcallback=identity,
-<<<<<<< HEAD
-    solemodel = nothing,
-    apply_function = nothing,
-    silent = false,
-    return_info = true, # TODO must default to `false`.
-=======
     solemodel=nothing,
-    apply_function=SoleModels.apply,
+    apply_function=nothing,
     silent=false,
     return_info=true, # TODO must default to `false`.
->>>>>>> 0aaeef57
     kwargs...
 )
     if vertical <= 0.0 || vertical > 1.0 || horizontal <= 0.0 || horizontal > 1.0
@@ -125,7 +118,6 @@
     end
     model = isnothing(solemodel) ? SoleModels.solemodel(modelJ) : solemodel
 
-<<<<<<< HEAD
     if isnothing(apply_function)
         if modelJ isa DT.Ensemble
             apply_function = DT.apply_forest
@@ -137,15 +129,7 @@
     silent || println(
         "\n\n$COLORED_TITLE$TITLE\n PART 2.a STARTER RULESET ESTRACTION \n$TITLE$RESET",
     )
-=======
-    #=
-    is_ext = false
-    if (minimization_scheme == :mitespresso)
-        is_ext = true
-    end
-    =#
     is_ext = minimization_scheme == :mitespresso
->>>>>>> 0aaeef57
 
     # PART 2.a: Starter Ruleset Extraction
     silent || println(
