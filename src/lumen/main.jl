module Lumen

using Revise
using Logging
using Dates
using DataStructures
using SoleModels
using SoleModels:DecisionSet
using AbstractTrees
using SoleData
using SoleData: MultivariateScalarAlphabet, UnivariateScalarAlphabet
using DecisionTree: load_data, build_forest, apply_forest
using ModalDecisionTrees
using SoleLogics
using BenchmarkTools, StatProfilerHTML
using Base: intersect
using Base.Threads: @threads
using Base.Threads: Atomic, atomic_add!
using Profile
using ConcurrentCollections
using ProgressMeter

using SoleModels: RuleExtractor
import SoleModels: isexact, extractrules

"""
Pagliarini, Giovanni, et al. "Minimal Rules from Decision Forests: a Systematic Approach." OVERLAY@ AI* IA. 2024.

See also [`extractrules`](@ref), [`intrees`](@ref), [`RuleExtractor`](@ref).
"""
struct LumenRuleExtractor <: RuleExtractor end

extractrules(::LumenRuleExtractor, m, args...; kwargs...) = Lumen.lumen(m, args...; kwargs...)

"""
    lumen(model, tempo_inizio, vertical = 1.0, orizontal = 1.0, ott_mode = false, 
          controllo = false, minimization_scheme = :espresso; 
          minimization_kwargs = (;), filteralphabetcallback! = identity, kwargs...)

Logic-driven Unified Minimal Extractor of Notions (LUMEN): A function that extracts and minimizes 
logical rules from a decision tree ensemble model into DNF (Disjunctive Normal Form) formulas.

# Arguments
- `model`: The decision tree ensemble model to analyze
- `tempo_inizio`: Start time for performance measurement
- `vertical::Real`: Vertical coverage parameter (α) for rule extraction (0.0 < vertical ≤ 1.0)
- `orizontal::Real`: Horizontal coverage parameter (β) for rule extraction (0.0 < orizontal ≤ 1.0)
- `ott_mode::Bool`: Flag to enable optimized processing mode
- `controllo::Bool`: Flag to enable validation mode for comparing results
- `minimization_scheme::Symbol`: DNF minimization algorithm to use (e.g., :espresso)
- `minimization_kwargs::NamedTuple`: Additional arguments for the minimization algorithm
- `filteralphabetcallback!`: Callback function for alphabet processing (default: identity)
- `kwargs...`: Additional keyword arguments

# Processing Steps
1. Rule Extraction:
   - Extracts logical rules from the decision trees in the model
   - Validates and processes input parameters

2. Alphabet Construction:
   - Extracts atoms from the rules
   - Constructs and processes the logical alphabet
   - Applies custom alphabet filtering if provided

3. Truth Table Generation:
   - Creates truth combinations based on the extracted atoms
   - Handles both standard and optimized processing modes
   - Generates L-class path forest for rule representation

4. DNF Minimization:
   - Applies the specified minimization scheme to simplify the DNF formulas
   - Verifies the correctness of the simplification
   - Reports the reduction in term count

5. Result Validation (when controllo = true):
   - Compares results between different processing modes
   - Validates optimization correctness

# Returns
No explicit return value, but produces:
- Simplified DNF formulas for each class
- Performance metrics and validation results
- Statistical reports (when enabled)

# Notes
- Parameters `vertical` and `orizontal` must be in range (0.0, 1.0]
- Setting both parameters to 1.0 enforces strong rule extraction
- The function aligns with Algorithm 1 from the reference implementation
- Performance statistics are generated based on processing time and rule reduction

# Example
```julia
model = load_decision_tree_model()
start_time = time()
lumen(model, start_time, 1.0, 1.0, false, false, :espresso)
```
"""
function lumen(
    model,
<<<<<<< HEAD
    modelJ, # attualmente truth_combinations usa model non di sole ? 
    tempo_inizio = time(),
=======
    modelJ, # attualmente truth_combinations usa model 
    tempo_inizio,
>>>>>>> 699c5828
    vertical::Real=1.0,
    orizontal::Real=1.0,
    ott_mode::Bool=false,
    controllo::Bool=false,
    minimization_scheme::Symbol=:espresso;
    minimization_kwargs::NamedTuple=(;),
    filteralphabetcallback=identity,
    kwargs...
)
    if vertical <= 0.0 || vertical > 1.0 || orizontal <= 0.0 || orizontal > 1.0
        @warn "Inserito parametri non validi"
        @warn "Verranno settati entrambi a 1"
        vertical = 1.0 # Agisce in truth_combinations
        orizontal = 1.0 # Agisce in printIO_custom_or_formula TODO agire pre semplificazione ? 
    end

    spa() && println(
        "\n\n$COLORED_TITLE$TITLE\n PARTE 2.a ESTRAZIONE DELLE REGOLE DAGLI ALBERI \n$TITLE$RESET",
    )

    all_rules = vcat([listrules(tree) for tree in model.models]...)
    spa() && println(all_rules)

    spa() && println(
        "\n\n$COLORED_TITLE$TITLE\n PARTE 2.b ESTRAZIONE DEGLI ATOMI DALLE REGOLE \n$TITLE$RESET",
    )

    num_all_atoms, my_atoms, my_alphabet = begin
        all_atoms = [atom for rule in all_rules for atom in atoms(antecedent(rule))] # all_atoms = collect(atoms(SoleModels.alphabet(model, false)))
        num_all_atoms = length(all_atoms)
        my_atoms = unique(all_atoms)

        spa() && println(my_atoms)

        spa() && println(
            "\n\n$COLORED_TITLE$TITLE\n PARTE 2.c ESTRAZIONE DELL'ALFABETO pt2 :< \n$TITLE$RESET",
        )

        # Get number of features from the maximum feature index in atoms
        n_features = maximum(atom.value.metacond.feature.i_variable for atom in my_atoms)
        my_alphabet = Lumen.process_alphabet(my_atoms, n_features)


        # @show my_alphabet
        filteralphabetcallback(my_alphabet)
        # @show my_alphabet

        all(x -> (x == (<)), SoleData.test_operator.(subalphabets(my_alphabet))) ||
        error("Atoms with test operators other from < are not supported.")

        #TODO feature isa variable value 

        spa() && println(my_alphabet)
        num_all_atoms, my_atoms, my_alphabet
    end

    if (controllo == false)
        spa() && println("\n\n$COLORED_TITLE$TITLE\n PARTE 3 TABELLA \n$TITLE$RESET")

        if (ott_mode == true)
            results, label_count =
                Lumen.truth_combinations_ott(modelJ, my_alphabet, my_atoms, vertical, apply_forest)
        else
            results, label_count =
                Lumen.truth_combinations(modelJ, my_alphabet, my_atoms, vertical, apply_forest)
        end

        spa() && println(
            "\n\n$COLORED_TITLE$TITLE\n PARTE 3 GENERAZIONE L-CLASS PATH FOREST & CONSEGUENTE SEMPLIFICAZIONE CON METODI AD HOC\n$TITLE$RESET",
        )

        num_atoms = length(my_atoms)

        thresholds_by_feature = Dict(
            subalpha.featcondition[1].feature.i_variable =>
                sort(subalpha.featcondition[2]) for subalpha in my_alphabet.subalphabets
        )
        atoms_by_feature = Dict{Int,Vector{Tuple{Float64,Bool}}}()
        for atom in my_atoms
            feat = atom.value.metacond.feature.i_variable
            threshold = atom.value.threshold
            push!(
                get!(Vector{Tuple{Float64,Bool}}, atoms_by_feature, feat),
                (threshold, true),
            )
        end
        for (_, atom_list) in atoms_by_feature
            sort!(atom_list, by=first)
        end

        combined_results =
            Lumen.concat_results(results, num_atoms, thresholds_by_feature, atoms_by_feature)

        start_time = 0
        rules_vector_for_decisionSet = Rule[]
        for (result, formula) in combined_results
            spa() && println("Risultato: $result")
            spa() && stampa_dnf(stdout, formula) # print dnf pre minimization
            spa() && println()

            @info "Iniziando la semplificazione per il risultato $result"
            start_time = time()

            formula_semplificata = @timed Lumen.minimizza_dnf(
                Val(minimization_scheme),
                formula;
                minimization_kwargs...,
            )
            try
                @info "Semplificazione completata in $(formula_semplificata.time) secondi"
                spa() && println("$COLORED_INFO**************⬆️**************$RESET")

                spa() && println("Termini originali: ", length(formula.combinations))
                spa() && println(
                    "Termini dopo la semplificazione: ",
                    length(formula_semplificata.value.combinations),
                )
                spa() && println()

                new_rule = convert_DNF_formula(
                    formula_semplificata.value,
                    result,  # Passiamo il result come outcome
                    orizontal
                )
                println(new_rule)
                push!(rules_vector_for_decisionSet, new_rule)
                # Verifica della semplificazione
                is_congruent = Lumen.verify_simplification(formula, formula_semplificata.value)
                spa() && println(
                    "\n\n$COLORED_INFO$TITLE\n PARTE 3.a Semplificazione valida ?\n$TITLE$RESET",
                )
                if is_congruent
                    @info "La semplificazione è stata verificata e risulta corretta."
                else
                    @warn "ATTENZIONE: La semplificazione non è congruente con la formula originale!"
                end

            catch e
                @error "Errore durante la semplificazione: $e"
            end
            spa() && println(
                "----------------------------------------------------------------------------",
            )
        end

        ds = rules_vector_for_decisionSet;
        #=ds=DecisionSet(rules_vector_for_decisionSet);  FIXME
        
        ERROR: LoadError: StackOverflowError:
        Stacktrace:
         [1] SoleModels.DecisionSet{…}(rules::Vector{…}, iscomplete::Bool, isnonoverlapping::Bool, info::@NamedTuple{}) (repeats 79984 times)
           @ SoleModels ~/.julia/dev/SoleModels/src/utils/models/other.jl:315
        in expression starting at /home/perro/.julia/dev/ModalMinimizerRulesSystematicApp/TestSole/src/TestSole.jl:1
        Some type information was truncated. Use `show(err)` to see complete types.
        =#
        
        print("\n\n$COLORED_TITLE$TITLE\n DECISION SET \n$TITLE$RESET")
        map(x -> println(x), rules_vector_for_decisionSet)
        #return ds
        print("\n\n$COLORED_TITLE$TITLE$RESET")

        tempo_fine = time()

        spa() &&
            println("\n\n$COLORED_TITLE$TITLE\n PARTE 4 DOCUMENTO I DATI \n$TITLE$RESET")

        tempo_esecuzione = tempo_fine - tempo_inizio

        spa() && begin
            if (ott_mode == true)
                #nome_file_report = "report_statistico_Parallelo_$(Dates.format(Dates.now(), "yyyymmdd_HHMMSS")).txt"
                #genera_report_statistiche_ott(nome_file_report, all_rules, num_all_atoms, num_atoms, results, label_count, combined_results, tempo_esecuzione, model)
            else
                #nome_file_report = "report_statistico_Seriale_$(Dates.format(Dates.now(), "yyyymmdd_HHMMSS")).txt"
                #genera_report_statistiche(nome_file_report, all_rules, num_all_atoms, num_atoms, results, label_count, combined_results, tempo_esecuzione, model)
            end
        end
    end

    if (controllo == true)
        spa() && println(
            "\n\n$COLORED_INFO$TITLE\n PARTE 2.d È un ottimizzazione valida?\n$TITLE$RESET",
        )

        are_results_equal =
            Lumen.compare_truth_combinations(modelJ, my_alphabet, my_atoms, vertical; kwargs...)

        if are_results_equal
            @info "\nL'ottimizzazione è valida: i risultati sono identici."
        else
            @warn "\nATTENZIONE: L'ottimizzazione potrebbe non essere valida. Ci sono differenze nei risultati."
        end
    end
end

##
# Types
##

# TritVector TODO Choose and implement one ?
include("types/trit-vector.jl")
include("types/balanced-trit-vector.jl")
include("types/balanced-ternary-vector.jl")

# ConstVariable e myOwnTypes
include("types/types.jl")

##
# Utils
##

# Gestione dei report su file
include("utils/report.jl")

# IO-Algoritmic-Utils - IO algoritmico del progetto
include("utils/IO.jl")

# Minor-Algoritmic-Utils - core algoritmico del progetto
include("utils/minor.jl")

# Algoritmic-Utils - core algoritmico del progetto
include("utils/core.jl")

# Algoritmic-Optimization-Utils - core algoritmico del progetto se avviato in ott_mode
include("utils/coreOttMode.jl")

include("utils/minimization.jl")

include("deprecate.jl")

end


#DECISIONSET=MINIMIZE(M,METODO);
#MINIMIZE!(DECISIONSET,METODO) = ... MINIMIZE(DECISIONSET,METODO)
   <|MERGE_RESOLUTION|>--- conflicted
+++ resolved
@@ -97,13 +97,8 @@
 """
 function lumen(
     model,
-<<<<<<< HEAD
-    modelJ, # attualmente truth_combinations usa model non di sole ? 
+    modelJ, # attualmente truth_combinations usa model 
     tempo_inizio = time(),
-=======
-    modelJ, # attualmente truth_combinations usa model 
-    tempo_inizio,
->>>>>>> 699c5828
     vertical::Real=1.0,
     orizontal::Real=1.0,
     ott_mode::Bool=false,
