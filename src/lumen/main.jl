--- conflicted
+++ resolved
@@ -171,17 +171,9 @@
         silent || println("\n\n$COLORED_TITLE$TITLE\n PART 3 TABLE GENERATION \n$TITLE$RESET")
 
         if (ott_mode == true)
-<<<<<<< HEAD
             results, label_count = @time "Lumen: time taken for computing combinations" Lumen.truth_combinations_ott(modelJ, my_alphabet, my_atoms, vertical; silent, apply_function)
         else
             results, label_count = @time "Lumen: time taken for computing combinations" Lumen.truth_combinations(modelJ, my_alphabet, my_atoms, vertical; silent, apply_function)
-=======
-            results, label_count =
-                 Lumen.truth_combinations_ott(modelJ, my_alphabet, my_atoms, vertical, apply_forest)
-        else
-            results, label_count =
-                 Lumen.truth_combinations(modelJ, my_alphabet, my_atoms, vertical, apply_forest)
->>>>>>> f2c0bed0
         end
 
         silent || println(
