using SoleData
import SoleLogics: atoms

# Definizione di costanti per la formattazione dell'output
const TITLE = "="^100
const COLORED_TITLE = "\033[1;32m"
const COLORED_INFO = "\033[1;34m"
const COLORED_ULTRA_OTT = "\033[1;35m"
const RESET = "\033[0m"


"""
A reentrant lock used to synchronize access to shared resources.
"""
const results_lock = ReentrantLock()


"""
# TwoLevelDNFFormula

## Overview
The `TwoLevelDNFFormula` struct is a specialized data structure designed to represent and manipulate large OR formulas composed of AND terms. This structure is particularly useful for handling complex logical expressions in decision tree analysis and rule-based systems.

## Structure Definition and Visualization

### Code Structure
```julia
struct TwoLevelDNFFormula <: Formula
    combinations::Vector{TritVector}
    num_atoms::Int
    thresholds_by_feature::Dict{Int,Vector{Float64}}
    atoms_by_feature::Dict{Int,Vector{Tuple{Float64,Bool}}}
end
```

### Component Hierarchy
```ascii
TwoLevelDNFFormula
│
├── combinations
│   └── [TritVector, TritVector, TritVector, ...]
│
├── num_atoms: Int
│
├── thresholds_by_feature
│   ├── 1 => [Float64, Float64, ...]
│   ├── 2 => [Float64, Float64, ...]
│   └── ...
│
├── atoms_by_feature
    ├── 1 => [(Float64, Bool), (Float64, Bool), ...]
    ├── 2 => [(Float64, Bool), (Float64, Bool), ...]
    └── ...

```

### Formula Structure Visualization
```ascii
                       OR Formula
                           │
                 ┌─────────┴─────────┐
                AND                 AND
                 │                   │
        ┌────────┼────────┐     ┌────┴────┐
    Atom1     Atom2    Atom3   Atom1   Atom4
```

## Component Details

### 1. Combinations Vector
Trit representation of AND terms using TritVector:
```ascii
[TritVector("0101"), TritVector("1100"), TritVector("0011"), ...]
             │││└─ Atom 4 (<)   (LSB)
             ││└── Atom 3 (≥)
             │└─── Atom 2 (<)
             └──── Atom 1 (≥)   (MSB)
```

Extended visualization:
```ascii
Combination Layout
┌─────┬─────┬─────┬─────┐
│ A1  │ A2  │ A3  │ A4  │
├─────┼─────┼─────┼─────┤
│  0  │  1  │  0  │  1  │
└─────┴─────┴─────┴─────┘
```

### 2. Feature Thresholds
```ascii
Thresholds Structure
┌─Feature 1─────┐  ┌─Feature 2──┐  ┌─Feature 3──────────┐
│ 2.5, 3.7, 4.2 │  │ 1.0, 2.0   │  │ 0.5, 1.5, 2.5, 3.5 │
└───────────────┘  └────────────┘  └────────────────────┘
```

### 3. Atomic Propositions
```ascii
Feature 1                 Feature 2
┌───────┬─────────┐      ┌───────┬─────────┐
│Value  │Operator │      │Value  │Operator │
├───────┼─────────┤      ├───────┼─────────┤
│ 2.5   │   <     │      │ 1.0   │   <     │
│ 3.7   │   ≥     │      │ 2.0   │   ≥     │
│ 4.2   │   <     │      └───────┴─────────┘
└───────┴─────────┘
```

### 4. Prime Mask interpretation of combination Structure
```ascii
Prime Mask Representation
┌─Combination 1─┐  ┌─Combination 2─┐
│  -1  1  -1  0 │  │  1  -1  0  -1 │
└───────────────┘  └───────────────┘
     │                    │
     └─ -1: Non-essential │
        0/1: Essential    │
        bit positions     └─ Different mask
```

### 5. Logical Flow
```ascii
Input Features  ─────┐
                     │
                     v
┌────────────────────────────┐
│     Threshold Comparison   │
└────────────────────────────┘
            │
            v
┌────────────────────────────┐
│   TritVector Combination   │
└────────────────────────────┘
            │
            v
┌────────────────────────────┐
│      Prime Analysis        │
└────────────────────────────┘
            │
            v
     Final Evaluation
```

## Detailed Components

### Thresholds by Feature
Example structure:
```julia
{
    1 => [2.5, 3.7, 4.2],
    2 => [1.0, 2.0],
    3 => [0.5, 1.5, 2.5, 3.5]
}
```

### Atoms by Feature
Example structure:
```julia
{
    1 => [(2.5, true), (3.7, false), (4.2, true)],
    2 => [(1.0, true), (2.0, false)],
    3 => [(0.5, false), (1.5, true), (2.5, false)]
}
```

### Combination Structure
Example:
```julia
[
    [-1, 1, -1, 0],  # For combination 1
    [1, -1, 0, -1],  # For combination 2
    ...
]
```

## Logical Representation
The formula follows Disjunctive Normal Form (DNF):
```ascii
(A₁ ∧ A₂ ∧ ... ∧ Aₙ) ∨ (B₁ ∧ B₂ ∧ ... ∧ Bₙ) ∨ ... ∨ (Z₁ ∧ Z₂ ∧ ... ∧ Zₙ)

Where:
A₁, B₁, Z₁ = Atomic propositions
∧ = AND operator
∨ = OR operator
```

## Implementation Example
```ascii
Decision Boundary

     │
  Y  │    ┌──────┐
     │    │ True │
     │    │      │
     │    └──────┘
     │
     └──────────────
            X
```

## Core Functionalities
1. **Formula Evaluation**
```ascii
Input → Threshold Check → TritVector Match → Result
  │           │               │                │
  └───────────┴───────────────┴────────────────┘
```

2. **Prime Analysis**
```ascii
Combinations → Minimization → Essential Bits → Optimization
     │            │            │              │
     └────────────┴────────────┴──────────────┘
```

## Advantages and Limitations

### Advantages
```ascii
┌─ Memory Efficiency (BitVector optimized)
├─ Fast Evaluation
├─ Flexible Structure
├─ Built-in Semplification
└─ Analysis Capabilities
```

### Limitations
```ascii
┌─ Fixed After Init
├─ Complex Management
└─ Careful Mapping Required
```
"""
struct TwoLevelDNFFormula <: Formula
    combinations::Vector{TritVector}
    num_atoms::Int
    thresholds_by_feature::Dict{Int,Vector{Float64}}
    atoms_by_feature::Dict{Int,Vector{Tuple{Float64,Bool}}}
end

<<<<<<< HEAD
function TwoLevelDNFFormula(combinations::AbstractVector, atoms::AbstractVector{<:Atom} = [])
    if isempty(f)
        # TODO @Marco
        num_atoms = length(atoms)
        thresholds_by_feature = Dict{Int,Vector{Float64}}()
        atoms_by_feature = Dict{Int,Vector{Tuple{Float64,Bool}}}()
        # TODO check that atoms are all < (or >, >=, <=?)
        conds = SoleLogics.value.(atoms)
        feats = unique(SoleLogics.feature.(atoms))
        # TODO check that there are no dual conditions
        for cond in conds
            push!(thresholds_by_feature[findfirst(x->x==feature(cond), feats)], TODO)
            push!(atoms_by_feature[findfirst(x->x==feature(cond), feats)], TODO)
        end
        TwoLevelDNFFormula(combinations, num_atoms, thresholds_by_feature, atoms_by_feature)
        # return TwoLevelDNFFormula(BitVector[], 0, Dict{Int,Vector{Float64}}(), Dict{Int,Vector{Tuple{Float64,Bool}}}(), Vector{Int}[])
    else
        error("TODO implement constructor.")
    end
end

=======
############################Constructs###########################################
# Costruttore che accetta atoms e combinations come TritVector
function TwoLevelDNFFormula(atoms::Vector, combinations::Vector{TritVector})
    # Validate inputs
    isempty(atoms) && throw(ArgumentError("Atoms vector cannot be empty"))

    # Process atoms
    my_atoms = unique(atoms)
    num_atoms = length(my_atoms)

    # Get number of features from the maximum feature index in atoms
    n_features = maximum(atom.value.metacond.feature.i_variable for atom in my_atoms)
    !isa(n_features, Integer) && error("Symbolic feature names not supported")

    # Create alphabet
    my_alphabet = process_alphabet(my_atoms, n_features)

    # Create thresholds dictionary from alphabet
    thresholds_by_feature = Dict(
        subalpha.featcondition[1].feature.i_variable => sort(subalpha.featcondition[2])
        for subalpha in my_alphabet.subalphabets
    )

    # Create atoms by feature dictionary
    atoms_by_feature = Dict{Int,Vector{Tuple{Float64,Bool}}}()
    for atom in my_atoms
        feat = atom.value.metacond.feature.i_variable
        threshold = atom.value.threshold
        push!(
            get!(Vector{Tuple{Float64,Bool}}, atoms_by_feature, feat),
            (threshold, true)
        )
    end

    # Sort atoms within each feature
    for (_, atom_list) in atoms_by_feature
        sort!(atom_list, by=first)
    end

    return TwoLevelDNFFormula(combinations, num_atoms, thresholds_by_feature, atoms_by_feature)
end

# Costruttore che accetta atoms e combinations come BigInt
function TwoLevelDNFFormula(atoms::Vector, combinations::Vector{BigInt})
    num_atoms = length(atoms)
    # Converti i BigInt in TritVector usando la stessa logica di dict_to_tritvector
    trit_combinations = [bigint_to_tritvector(comb, num_atoms) for comb in combinations]

    # Usa il costruttore con Vector{TritVector}
    return TwoLevelDNFFormula(atoms, trit_combinations)
end
#################################################################################

############################ GETTER #############################################
"""
    eachcombination(f::TwoLevelDNFFormula) -> Vector{TritVector}

Returns the vector of all combinations (AND terms) in the DNF formula.
Each combination is represented as a TritVector where each position corresponds to an atom.

# Example
```julia
for combination in eachcombination(formula)
    println("Term complexity: \$(count(!iszero, combination))")
end
```
"""
>>>>>>> 0c1d4880
eachcombination(f::TwoLevelDNFFormula) = f.combinations

"""
    eachthresholdsbyfeature(f::TwoLevelDNFFormula) -> Dict{Int,Vector{Float64}}

Returns a dictionary mapping feature indices to their sorted threshold values.
Each feature's thresholds are stored in ascending order.

# Example
```julia
thresholds = eachthresholdsbyfeature(formula)
for (feature, values) in thresholds
    println("Feature \$feature ranges from \$(minimum(values)) to \$(maximum(values))")
end
```
"""
eachthresholdsbyfeature(f::TwoLevelDNFFormula) = f.thresholds_by_feature

"""
    eachatomsbyfeature(f::TwoLevelDNFFormula) -> Dict{Int,Vector{Tuple{Float64,Bool}}}

Returns a dictionary mapping feature indices to their atomic propositions.
Each atom is represented as a tuple (threshold, is_geq) where:
- threshold: The numeric threshold value
- is_geq: true if the operator is ≥, false if the operator is <

# Example
```julia
atoms = eachatomsbyfeature(formula)
for (feature, atom_list) in atoms
    for (threshold, is_geq) in atom_list
        op = is_geq ? "≥" : "<"
        println("x\$feature \$op \$threshold")
    end
end
```
"""
eachatomsbyfeature(f::TwoLevelDNFFormula) = f.atoms_by_feature

"""
    nuberofatoms(f::TwoLevelDNFFormula) -> Int

Returns the total number of atomic propositions in the formula.

# Example
```julia
n = nuberofatoms(formula)
println("Formula contains \$n atomic propositions")
```
"""
nuberofatoms(f::TwoLevelDNFFormula) = f.num_atoms
#################################################################################

############################# SETTER ############################################ 
# TODO SOME TO RE - WATCH 
"""
    set_combinations(formula::TwoLevelDNFFormula, new_combinations::Vector{TritVector}) -> TwoLevelDNFFormula

Creates a new formula with modified combinations while preserving all other properties.
All combinations must be compatible with the existing atomic structure.

# Example
```julia
# Remove the first combination
new_formula = set_combinations(formula, eachcombination(formula)[2:end])
```

# Throws
- ArgumentError if new combinations are incompatible with existing atomic structure
"""
function set_combinations(formula::TwoLevelDNFFormula, new_combinations::Vector{TritVector})
    if any(length(c) != nuberofatoms(formula) for c in new_combinations)
        throw(ArgumentError("New combinations must have the same number of atoms as the original formula"))
    end

    return TwoLevelDNFFormula(
        new_combinations,
        nuberofatoms(formula),
        eachthresholdsbyfeature(formula),
        eachatomsbyfeature(formula)
    )
end

"""
    set_feature_thresholds(formula::TwoLevelDNFFormula, feature::Int, new_thresholds::Vector{Float64}) -> TwoLevelDNFFormula

Creates a new formula with modified thresholds for a specific feature.
Maintains consistency with atomic propositions.

# Example
```julia
# Update thresholds for feature 1
new_formula = set_feature_thresholds(formula, 1, [1.0, 2.0, 3.0])
```

# Throws
- KeyError if feature doesn't exist in the formula
- ArgumentError if new thresholds are incompatible with existing atoms
"""
function set_feature_thresholds(formula::TwoLevelDNFFormula, feature::Int, new_thresholds::Vector{Float64})
    if !haskey(eachatomsbyfeature(formula), feature)
        throw(KeyError("Feature $feature not found in formula"))
    end

    new_thresholds_by_feature = Dict(eachthresholdsbyfeature(formula))
    new_thresholds_by_feature[feature] = sort(new_thresholds)

    atoms = eachatomsbyfeature(formula)[feature]
    if !all(t -> t[1] ∈ new_thresholds, atoms)
        throw(ArgumentError("New thresholds must include all threshold values used in atomic propositions"))
    end

    return TwoLevelDNFFormula(
        eachcombination(formula),
        nuberofatoms(formula),
        new_thresholds_by_feature,
        eachatomsbyfeature(formula)
    )
end

"""
    set_feature_atoms(formula::TwoLevelDNFFormula, feature::Int, new_atoms::Vector{Tuple{Float64,Bool}}) -> TwoLevelDNFFormula

Creates a new formula with modified atomic propositions for a specific feature.
Updates combinations and thresholds accordingly.

# Example
```julia
# Update atoms for feature 1
new_atoms = [(1.0, true), (2.0, false)]
new_formula = set_feature_atoms(formula, 1, new_atoms)
```

# Throws
- KeyError if feature doesn't exist in the formula
"""
function set_feature_atoms(formula::TwoLevelDNFFormula, feature::Int, new_atoms::Vector{Tuple{Float64,Bool}})
    if !haskey(eachatomsbyfeature(formula), feature)
        throw(KeyError("Feature $feature not found in formula"))
    end

    new_atoms_by_feature = Dict(eachatomsbyfeature(formula))
    new_atoms_by_feature[feature] = sort(new_atoms, by=first)

    new_thresholds_by_feature = Dict(eachthresholdsbyfeature(formula))
    new_thresholds_by_feature[feature] = sort(unique([t for (t, _) in new_atoms]))

    old_atom_count = length(eachatomsbyfeature(formula)[feature])
    new_atom_count = nuberofatoms(formula) - old_atom_count + length(new_atoms)

    new_combinations = Vector{TritVector}()
    for comb in eachcombination(formula)
        new_comb = TritVector(zeros(Int8, new_atom_count))
        # TODO: Map old combination values to new structure
        push!(new_combinations, new_comb)
    end

    return TwoLevelDNFFormula(
        new_combinations,
        new_atom_count,
        new_thresholds_by_feature,
        new_atoms_by_feature
    )
end

"""
    add_feature(formula::TwoLevelDNFFormula, feature::Int, 
               atoms::Vector{Tuple{Float64,Bool}}) -> TwoLevelDNFFormula

Creates a new formula with an additional feature and its associated atomic propositions.

# Example
```julia
# Add new feature 3 with two atoms
new_atoms = [(1.5, true), (2.5, false)]
new_formula = add_feature(formula, 3, new_atoms)
```

# Throws
- ArgumentError if feature already exists
"""
function add_feature(formula::TwoLevelDNFFormula, feature::Int,
    atoms::Vector{Tuple{Float64,Bool}})
    if haskey(eachatomsbyfeature(formula), feature)
        throw(ArgumentError("Feature $feature already exists in formula"))
    end

    new_atoms_by_feature = Dict(eachatomsbyfeature(formula))
    new_atoms_by_feature[feature] = sort(atoms, by=first)

    new_thresholds_by_feature = Dict(eachthresholdsbyfeature(formula))
    new_thresholds_by_feature[feature] = sort(unique([t for (t, _) in atoms]))

    new_num_atoms = nuberofatoms(formula) + length(atoms)
    new_combinations = [
        TritVector(vcat(Vector{Int8}(c), zeros(Int8, length(atoms))))
        for c in eachcombination(formula)
    ]

    return TwoLevelDNFFormula(
        new_combinations,
        new_num_atoms,
        new_thresholds_by_feature,
        new_atoms_by_feature
    )
end

"""
    remove_feature(formula::TwoLevelDNFFormula, feature::Int) -> TwoLevelDNFFormula

Creates a new formula with the specified feature removed.
Updates all related structures accordingly.

# Example
```julia
# Remove feature 2
new_formula = remove_feature(formula, 2)
```

# Throws
- KeyError if feature doesn't exist
"""
function remove_feature(formula::TwoLevelDNFFormula, feature::Int)
    if !haskey(eachatomsbyfeature(formula), feature)
        throw(KeyError("Feature $feature not found in formula"))
    end

    new_atoms_by_feature = Dict(
        k => v for (k, v) in eachatomsbyfeature(formula)
        if k != feature
    )

    new_thresholds_by_feature = Dict(
        k => v for (k, v) in eachthresholdsbyfeature(formula)
        if k != feature
    )

    feature_atoms = eachatomsbyfeature(formula)[feature]
    remove_count = length(feature_atoms)
    new_num_atoms = nuberofatoms(formula) - remove_count

    new_combinations = Vector{TritVector}()
    for comb in eachcombination(formula)
        new_comb = TritVector(zeros(Int8, new_num_atoms))
        # TODO: Map remaining combination values correctly
        push!(new_combinations, new_comb)
    end

    return TwoLevelDNFFormula(
        new_combinations,
        new_num_atoms,
        new_thresholds_by_feature,
        new_atoms_by_feature
    )
end
#################################################################################

################# Utils for TwoLevelDNFFormula ##################################
# Utility functions for manipulating and analyzing TwoLevelDNFFormula

"""
    count_terms(formula::TwoLevelDNFFormula) -> Int

Returns the number of AND terms (combinations) in the DNF formula.

# Example
```julia
formula = TwoLevelDNFFormula(atoms, combinations)
num_terms = count_terms(formula)  # Returns number of AND terms
```
"""
function count_terms(formula::TwoLevelDNFFormula)
    return length(eachcombination(formula))
end

"""
    count_active_atoms(formula::TwoLevelDNFFormula) -> Dict{Int, Int}

Returns a dictionary mapping feature indices to the number of atoms using that feature.

# Example
```julia
formula = TwoLevelDNFFormula(atoms, combinations)
atom_counts = count_active_atoms(formula)  # Returns {1 => 3, 2 => 2, ...}
```
"""
function count_active_atoms(formula::TwoLevelDNFFormula)
    return Dict(k => length(v) for (k, v) in eachatomsbyfeature(formula))
end

"""
    get_term_complexity(formula::TwoLevelDNFFormula) -> Vector{Int}

Returns a vector containing the number of active atoms in each AND term.
Useful for analyzing the complexity of each combination.

# Example
```julia
complexities = get_term_complexity(formula)  # Returns [3, 2, 4, ...] for each term
```
"""
function get_term_complexity(formula::TwoLevelDNFFormula)
    return [count(!iszero, combination) for combination in eachcombination(formula)]
end

"""
    find_most_used_features(formula::TwoLevelDNFFormula, top_n::Int=3) -> Vector{Tuple{Int, Int}}

Returns the top N most frequently used features in the formula, sorted by usage count.
Returns tuples of (feature_index, count).

# Example
```julia
top_features = find_most_used_features(formula, 2)  # Returns [(1, 5), (3, 3)]
```
"""
function find_most_used_features(formula::TwoLevelDNFFormula, top_n::Int=3)
    feature_counts = count_active_atoms(formula)
    sorted_features = sort(collect(feature_counts), by=x -> x[2], rev=true)
    return sorted_features[1:min(top_n, length(sorted_features))]
end

"""
    get_feature_ranges(formula::TwoLevelDNFFormula) -> Dict{Int, Tuple{Float64, Float64}}

Returns a dictionary mapping feature indices to their (min, max) threshold values.

# Example
```julia
ranges = get_feature_ranges(formula)  # Returns {1 => (2.5, 4.2), 2 => (1.0, 2.0), ...}
```
"""
function get_feature_ranges(formula::TwoLevelDNFFormula)
    ranges = Dict{Int,Tuple{Float64,Float64}}()
    for (feature, thresholds) in eachthresholdsbyfeature(formula)
        ranges[feature] = (minimum(thresholds), maximum(thresholds))
    end
    return ranges
end


"""
    is_consistent(formula::TwoLevelDNFFormula) -> Bool

Checks if the formula's structure is internally consistent by verifying:
1. All referenced atoms exist in atoms_by_feature
2. Combination lengths match num_atoms
3. Thresholds are properly ordered
4. No duplicate thresholds exist

# Example
```julia
if !is_consistent(formula)
    @warn "Formula structure may be corrupted"
end
```
"""
function is_consistent(formula::TwoLevelDNFFormula)
    # Check combination lengths
    if any(length(c) != nuberofatoms(formula) for c in eachcombination(formula))
        return false
    end

    # Check threshold ordering and uniqueness
    for thresholds in values(eachthresholdsbyfeature(formula))
        if !issorted(thresholds) || length(unique(thresholds)) != length(thresholds)
            return false
        end
    end

    # Check atoms match thresholds
    for (feature, atoms) in eachatomsbyfeature(formula)
        if !haskey(eachthresholdsbyfeature(formula), feature)
            return false
        end
        thresholds = Set(t for (t, _) in atoms)
        if !issubset(thresholds, Set(eachthresholdsbyfeature(formula)[feature]))
            return false
        end
    end

    return true
end

"""
    get_formula_statistics(formula::TwoLevelDNFFormula) -> NamedTuple

Returns comprehensive statistics about the formula structure.

# Example
```julia
stats = get_formula_statistics(formula)
println("Average term complexity: \$(stats.avg_term_complexity)")
```
"""
function get_formula_statistics(formula::TwoLevelDNFFormula)
    combinations = eachcombination(formula)
    atoms_by_feat = eachatomsbyfeature(formula)

    # Calculate various statistics
    term_complexities = get_term_complexity(formula)
    return (
        num_terms=length(combinations),
        num_features=length(atoms_by_feat),
        total_atoms=nuberofatoms(formula),
        avg_term_complexity=mean(term_complexities),
        max_term_complexity=maximum(term_complexities),
        min_term_complexity=minimum(term_complexities),
        feature_usage=count_active_atoms(formula),
        complexity_distribution=countmap(term_complexities)
    )
end

"""
    visualize_formula_structure(formula::TwoLevelDNFFormula) -> String

Creates an ASCII visualization of the formula's structure.

# Example
```julia
println(visualize_formula_structure(formula))
```
"""
function visualize_formula_structure(formula::TwoLevelDNFFormula)
    combinations = eachcombination(formula)
    atoms_by_feat = eachatomsbyfeature(formula)

    # Create header
    result = "Formula Structure Visualization\n"
    result *= "═══════════════════════════\n\n"

    # Add formula overview
    result *= "┌── Formula Overview ──┐\n"
    result *= "│ Terms: $(length(combinations))".ljust(20) * "│\n"
    result *= "│ Features: $(length(atoms_by_feat))".ljust(20) * "│\n"
    result *= "│ Atoms: $(nuberofatoms(formula))".ljust(20) * "│\n"
    result *= "└────────────────────┘\n\n"

    # Visualize terms
    result *= "Term Structure:\n"
    for (i, combination) in enumerate(combinations)
        result *= "Term $i: "
        active_count = count(!iszero, combination)
        result *= "[$("█" ^ active_count)$(" " ^ (nuberofatoms(formula) - active_count))] ($active_count atoms)\n"
    end

    # Feature distribution
    result *= "\nFeature Distribution:\n"
    for (feature, atoms) in sort(collect(atoms_by_feat))
        result *= "F$feature: $("•" ^ length(atoms)) ($(length(atoms)) atoms)\n"
    end

    return result
end

"""
    analyze_feature_interactions(formula::TwoLevelDNFFormula) -> Dict

Analyzes how features interact with each other in the formula's terms.

# Example
```julia
interactions = analyze_feature_interactions(formula)
```
"""
function analyze_feature_interactions(formula::TwoLevelDNFFormula)
    combinations = eachcombination(formula)
    atoms_by_feat = eachatomsbyfeature(formula)
    features = collect(keys(atoms_by_feat))

    interactions = Dict{Tuple{Int,Int},Int}()

    for combination in combinations
        active_features = Set{Int}()
        for (feature, atoms) in atoms_by_feat
            if any(!iszero, combination[1:length(atoms)])
                push!(active_features, feature)
            end
        end

        # Count feature pairs
        for f1 in active_features
            for f2 in active_features
                if f1 < f2
                    pair = (f1, f2)
                    interactions[pair] = get(interactions, pair, 0) + 1
                end
            end
        end
    end

    return interactions
end

"""
    get_feature_importance(formula::TwoLevelDNFFormula) -> Vector{Tuple{Int, Float64}}

Calculates feature importance scores based on usage and interactions.
Returns sorted list of (feature_id, importance_score) tuples.

# Example
```julia
importance = get_feature_importance(formula)
```
"""
function get_feature_importance(formula::TwoLevelDNFFormula)
    combinations = eachcombination(formula)
    atoms_by_feat = eachatomsbyfeature(formula)

    # Initialize scores
    scores = Dict{Int,Float64}()

    # Base score from direct usage
    usage_counts = count_active_atoms(formula)
    for (feature, count) in usage_counts
        scores[feature] = count
    end

    # Add interaction scores
    interactions = analyze_feature_interactions(formula)
    for ((f1, f2), count) in interactions
        scores[f1] = get(scores, f1, 0.0) + count * 0.5
        scores[f2] = get(scores, f2, 0.0) + count * 0.5
    end

    # Normalize scores
    max_score = maximum(values(scores))
    scores = Dict(k => v / max_score for (k, v) in scores)

    return sort(collect(scores), by=x -> x[2], rev=true)
end

"""
    generate_latex_representation(formula::TwoLevelDNFFormula) -> String

Generates a LaTeX representation of the formula.

# Example
```julia
latex_str = generate_latex_representation(formula)
```
"""
function generate_latex_representation(formula::TwoLevelDNFFormula)
    thresholds_by_feat = eachthresholdsbyfeature(formula)
    atoms_by_feat = eachatomsbyfeature(formula)
    combinations = eachcombination(formula)

    terms = String[]

    for combination in combinations
        atoms = String[]
        for (feature, atom_list) in atoms_by_feat
            for (i, (threshold, is_geq)) in enumerate(atom_list)
                if !iszero(combination[i])
                    op = is_geq ? "\\geq" : "<"
                    push!(atoms, "x_{$(feature)} $op $(threshold)")
                end
            end
        end
        term = length(atoms) > 1 ? "\\left($(join(atoms, " \\wedge "))\\right)" : atoms[1]
        push!(terms, term)
    end

    return join(terms, " \\vee ")
end

"""
    plot_feature_distribution(formula::TwoLevelDNFFormula) -> String

Creates an ASCII plot showing the distribution of features and their thresholds.

# Example
```julia
println(plot_feature_distribution(formula))
```
"""
function plot_feature_distribution(formula::TwoLevelDNFFormula)
    thresholds_by_feat = eachthresholdsbyfeature(formula)

    result = "Feature Threshold Distribution\n"
    result *= "═══════════════════════════\n\n"

    max_thresholds = maximum(length(t) for t in values(thresholds_by_feat))
    width = 40

    for (feature, thresholds) in sort(collect(thresholds_by_feat))
        # Feature label
        result *= "F$(feature): "

        # Create scale
        min_val, max_val = minimum(thresholds), maximum(thresholds)
        range_val = max_val - min_val

        # Plot thresholds
        positions = Int[]
        for threshold in thresholds
            pos = round(Int, ((threshold - min_val) / range_val) * (width - 1)) + 1
            push!(positions, pos)
        end

        # Draw the line
        line = fill('─', width)
        for pos in positions
            line[pos] = '│'
        end

        result *= join(line)
        result *= " [$(round(min_val, digits=2)), $(round(max_val, digits=2))]\n"
    end

    return result
end

"""
    visualize_feature_coverage(formula::TwoLevelDNFFormula) -> String

Creates an ASCII visualization showing how features are covered across terms.
Uses a matrix-like representation where rows are terms and columns are features.

# Example
```julia
println(visualize_feature_coverage(formula))
```
"""
function visualize_feature_coverage(formula::TwoLevelDNFFormula)
    combinations = eachcombination(formula)
    atoms_by_feat = eachatomsbyfeature(formula)
    features = sort(collect(keys(atoms_by_feat)))

    result = "Feature Coverage Matrix\n"
    result *= "════════════════════\n\n"

    # Header
    result *= "Term│"
    for feature in features
        result *= " F$(lpad(string(feature), 2)) "
    end
    result *= "\n"

    # Separator
    result *= "────┼"
    result *= "────"^length(features)
    result *= "\n"

    # Matrix
    for (i, combination) in enumerate(combinations)
        result *= "$(lpad(string(i), 3)) │"

        atom_idx = 1
        for feature in features
            atoms = atoms_by_feat[feature]
            has_active = any(!iszero, combination[atom_idx:atom_idx+length(atoms)-1])
            result *= " $(has_active ? "■" : "□") "
            atom_idx += length(atoms)
        end
        result *= "\n"
    end

    return result
end

"""
    visualize_threshold_density(formula::TwoLevelDNFFormula) -> String

Creates an ASCII histogram showing the density of thresholds for each feature.
Uses variable-width bars to represent different concentrations of thresholds.

# Example
```julia
println(visualize_threshold_density(formula))
```
"""
function visualize_threshold_density(formula::TwoLevelDNFFormula)
    thresholds_by_feat = eachthresholdsbyfeature(formula)
    max_width = 40

    result = "Threshold Density Distribution\n"
    result *= "══════════════════════════\n\n"

    # Find overall range for normalization
    all_thresholds = vcat(values(thresholds_by_feat)...)
    global_min, global_max = minimum(all_thresholds), maximum(all_thresholds)
    range_size = global_max - global_min

    for (feature, thresholds) in sort(collect(thresholds_by_feat))
        result *= "F$(lpad(string(feature), 2)) │"

        # Create bins
        n_bins = 10
        bin_edges = range(global_min, global_max, length=n_bins + 1)
        bin_counts = zeros(Int, n_bins)

        # Count thresholds in each bin
        for threshold in thresholds
            bin = findlast(edge -> edge <= threshold, bin_edges)
            bin === nothing && continue
            bin > n_bins && continue
            bin_counts[bin] += 1
        end

        # Normalize and display
        max_count = maximum(bin_counts)
        for count in bin_counts
            bar_width = round(Int, (count / max_count) * max_width)
            result *= "█"^bar_width * " "
        end

        result *= " ($(length(thresholds)) thresholds)\n"
    end

    # Add scale
    result *= "\nScale: "
    result *= "$(round(global_min, digits=2)) "
    result *= "─"^(max_width - 20)
    result *= " $(round(global_max, digits=2))\n"

    return result
end

"""
    visualize_term_network(formula::TwoLevelDNFFormula) -> String

Creates an ASCII network visualization showing how terms are connected through shared features.
Terms that share more features are drawn closer together in the visualization.

# Example
```julia
println(visualize_term_network(formula))
```
"""
function visualize_term_network(formula::TwoLevelDNFFormula)
    combinations = eachcombination(formula)
    atoms_by_feat = eachatomsbyfeature(formula)

    result = "Term Relationship Network\n"
    result *= "═════════════════════\n\n"

    # Build adjacency matrix
    n_terms = length(combinations)
    adjacency = zeros(Int, n_terms, n_terms)

    for i in 1:n_terms
        for j in i+1:n_terms
            shared_features = 0
            atom_idx = 1

            for (feature, atoms) in atoms_by_feat
                range = atom_idx:atom_idx+length(atoms)-1
                if any(!iszero, combinations[i][range]) && any(!iszero, combinations[j][range])
                    shared_features += 1
                end
                atom_idx += length(atoms)
            end

            adjacency[i, j] = adjacency[j, i] = shared_features
        end
    end

    # Create simple ASCII visualization
    for i in 1:n_terms
        result *= "T$i "
        for j in 1:n_terms
            if i == j
                result *= "●"
            else
                strength = adjacency[i, j]
                result *= strength == 0 ? "  " :
                          strength == 1 ? "─ " :
                          strength == 2 ? "═ " : "▓ "
            end
        end
        result *= "\n"
    end

    # Add legend
    result *= "\nLegend:\n"
    result *= "● : Term\n"
    result *= "─ : 1 shared feature\n"
    result *= "═ : 2 shared features\n"
    result *= "▓ : 3+ shared features\n"

    return result
end

"""
    visualize_formula_complexity(formula::TwoLevelDNFFormula) -> String

Creates a detailed ASCII visualization of the formula's complexity metrics,
including term sizes, feature distributions, and interaction patterns.

# Example
```julia
println(visualize_formula_complexity(formula))
```
"""
function visualize_formula_complexity(formula::TwoLevelDNFFormula)
    stats = get_formula_statistics(formula)

    result = "Formula Complexity Analysis\n"
    result *= "════════════════════════\n\n"

    # Complexity metrics
    result *= "Complexity Metrics:\n"
    result *= "├── Terms: $(stats.num_terms)\n"
    result *= "├── Features: $(stats.num_features)\n"
    result *= "├── Total Atoms: $(stats.total_atoms)\n"
    result *= "├── Avg Term Size: $(round(stats.avg_term_complexity, digits=2))\n"
    result *= "└── Size Range: [$(stats.min_term_complexity), $(stats.max_term_complexity)]\n\n"

    # Term size distribution
    result *= "Term Size Distribution:\n"
    max_count = maximum(values(stats.complexity_distribution))
    for (size, count) in sort(collect(stats.complexity_distribution))
        bar = "█"^round(Int, (count / max_count) * 20)
        result *= "Size $size: $bar ($count terms)\n"
    end

    # Feature usage
    result *= "\nFeature Usage:\n"
    max_usage = maximum(values(stats.feature_usage))
    for (feature, usage) in sort(collect(stats.feature_usage))
        bar = "█"^round(Int, (usage / max_usage) * 20)
        result *= "F$feature: $bar ($usage atoms)\n"
    end

    return result
end
#################################################################################
################## MAN Two Level DNF Formula ###################################
#=
function manTwoLevelDNFFormula(use_ascii_art::Bool = false)
    # ANSI escape codes for blinking and colors
    BLINK = "\e[5m"
    BOLD = "\e[1m"
    RESET = "\e[0m"
    BLUE = "\e[34m"
    CYAN = "\e[36m"
    MAGENTA = "\e[35m"
    GREEN = "\e[32m"

    # Helper function for centered text
    center(text, width) = lpad(text, div(width + length(text), 2)) * " "^(width - div(width + length(text), 2))

    if use_ascii_art
        # Title banner - each line printed separately for proper formatting
        println(BLINK, BLUE, "╔════════════════════════════════════════════════════════════════════════════╗")
        println(BLUE, "║                                                                            ║")
        println(BLUE, "║   ████████╗██╗    ██╗ ██████╗ ██╗     ███████╗██╗   ██╗███████╗██╗         ║")
        println(BLUE, "║   ╚══██╔══╝██║    ██║██╔═══██╗██║     ██╔════╝██║   ██║██╔════╝██║         ║")
        println(BLUE, "║      ██║   ██║ █╗ ██║██║   ██║██║     █████╗  ██║   ██║█████╗  ██║         ║")
        println(BLUE, "║      ██║   ██║███╗██║██║   ██║██║     ██╔══╝  ╚██╗ ██╔╝██╔══╝  ██║         ║")
        println(BLUE, "║      ██║   ╚███╔███╔╝╚██████╔╝███████╗███████╗ ╚████╔╝ ███████╗███████╗    ║")
        println(BLUE, "║      ╚═╝    ╚══╝╚══╝  ╚═════╝ ╚══════╝╚══════╝  ╚═══╝  ╚══════╝╚══════╝    ║")
        println(BLUE, "║                                                                            ║")
        println(CYAN, "║                    DNF Formula Documentation Manual                        ║")
        println(BLUE, "║                                                                            ║")
        println(BLUE, "╚════════════════════════════════════════════════════════════════════════════╝", RESET)
    else
        println(BOLD, BLUE, repeat("=", 80))
        println(CYAN, center("TwoLevelDNFFormula Manual", 80))
        println(BLUE, repeat("=", 80), RESET)
    end

    println()
    # Structure Section - each line printed separately
    println(MAGENTA, "┌─────────────────── STRUCTURE ────────────────────┐")
    println(MAGENTA, "│                                                  │")
    println(MAGENTA, "│   TwoLevelDNFFormula                             │")
    println(MAGENTA, "│   ├── combinations: Vector{TritVector}           │")
    println(MAGENTA, "│   ├── num_atoms: Int                             │")
    println(MAGENTA, "│   ├── thresholds_by_feature: Dict{Int,Vector}    │")
    println(MAGENTA, "│   └── atoms_by_feature: Dict{Int,Vector}         │")
    println(MAGENTA, "│                                                  │")
    println(MAGENTA, "└──────────────────────────────────────────────────┘", RESET)
    
    println()
    # Analysis Functions - each line printed separately
    println(BLUE, "┌────────── ANALYSIS FUNCTIONS ───────────────┐")
    println(BLUE, "│                                             │")
    println(BLUE, "│   Feature Interactions:                     │")
    println(BLUE, "│   F1 ⟷ F2 ⟷ F3                              │")
    println(BLUE, "│   ↕    ↕    ↕                               │")
    println(BLUE, "│   F4 ⟷ F5 ⟷ F6                              │")
    println(BLUE, "│                                             │")
    println(BLUE, "│   Feature Importance:                       │")
    println(BLINK, "│   F1: ████████ 80%                          │")
    println(BLINK, "│   F2: ██████   60%                          │")
    println(BLINK, "│   F3: ████     40%                          │")
    println(BLUE, "│                                             │")
    println(BLUE, "└─────────────────────────────────────────────┘", RESET)

    println()
    # Evaluation Process - each line printed separately
    println(CYAN, "┌─────────── EVALUATION PROCESS ─────────────────┐")
    println(CYAN, "│                                                │")
    println(CYAN, "│   Input ➜ Evaluate Atoms ➜ Process ➜ Output    │")
    println(CYAN, "│     ↓           ↓            ↓        ↑        │")
    println(CYAN, "│   Parse       Check        Combine    │        │")
    println(CYAN, "│     ↓           ↓            ↓        │        │")
    println(CYAN, "│   Validate    Apply     Optimize ─────┘        │")
    println(CYAN, "│                                                │")
    println(CYAN, "└────────────────────────────────────────────────┘", RESET)

    println()
    # Visualization Functions - each line printed separately
    println(GREEN, "┌────────── VISUALIZATION FUNCTIONS ─────────┐")
    println(GREEN, "│                                            │")
    println(GREEN, "│   Structure View:                          │")
    println(BLINK, "│   ┌─────┐                                  │")
    println(BLINK, "│   │ F1  ├─────┐                            │")
    println(BLINK, "│   └─────┘     │                            │")
    println(BLINK, "│   ┌─────┐   ┌─┴───┐                        │")
    println(BLINK, "│   │ F2  ├───┤ AND ├───┐                    │")
    println(BLINK, "│   └─────┘   └─────┘   │                    │")
    println(BLINK, "│                     ┌─┴───┐                │")
    println(BLINK, "│                     │ OR  │                │")
    println(BLINK, "│                     └─────┘                │")
    println(GREEN, "│                                            │")
    println(GREEN, "└────────────────────────────────────────────┘", RESET)

    println()
    # Conversion Methods - each line printed separately
    println(MAGENTA, "┌──────────── CONVERSION METHODS ────────────┐")
    println(MAGENTA, "│                                            │")
    println(MAGENTA, "│    TwoLevelDNFFormula ⟺ SoleLogics.DNF     │")
    println(MAGENTA, "│                                            │")
    println(MAGENTA, "│    ┌──────────┐        ┌──────────┐        │")
    println(MAGENTA, "│    │ TwoLevel │ ─────⟶ │  Logic   │        │")
    println(MAGENTA, "│    │   DNF    │ ⟵───── │   DNF    │        │")
    println(MAGENTA, "│    └──────────┘        └──────────┘        │")
    println(MAGENTA, "│                                            │")
    println(MAGENTA, "└────────────────────────────────────────────┘", RESET)

    println()
    # Footer - each line printed separately
    println(BLUE, "╔════════════════════════════════════════════════════════════════════════════╗")
    println(BLUE, "║                                                                            ║")
    println(CYAN, "║                     End of Documentation Manual                            ║")
    println(BLUE, "║                                                                            ║")
    println(BLUE, "╚════════════════════════════════════════════════════════════════════════════╝", RESET)
end
=#
################################################################################
function SoleLogics.atoms(f::TwoLevelDNFFormula)
    Atom.(conditions(f))
end

nterms(f::TwoLevelDNFFormula) = length(eachcombination(f))
function natomsperterm(f::TwoLevelDNFFormula)
    sum = 0
    for combination in eachcombination(f)
        for i in 1:length(combination)
            if combination[i] != -1  # Count non-don't-care trits
                sum += 1
            end
        end
    end
    return sum / nterms(f)
end

function conditions(f::TwoLevelDNFFormula)
    return collect(
        Iterators.flatten(
            map(
                ((i_feature, atom_list),) -> map(
                    ((threshold, is_less_than),) -> ScalarCondition(
                        VariableValue(i_feature),
                        is_less_than ? (>) : (<=),
                        threshold,
                    ),
                    atom_list,
                ),
                sort(collect(pairs(eachatomsbyfeature(f)))),
            ),
        ),
    )
end

function Base.show(io::IO, f::TwoLevelDNFFormula)
    print(io, "TwoLevelDNFFormula($(nterms(f)) combinations)")
end

function Base.show(io::IO, ::MIME"text/plain", f::TwoLevelDNFFormula)
    stampa_dnf(io, f)
end

function generate_disjunct(
    combination::TritVector,
    num_atoms::Int,
    thresholds_by_feature::Dict{Int,Vector{Float64}},
    atoms_by_feature::Dict{Int,Vector{Tuple{Float64,Bool}}},
)
    feature_conditions = Dict{Int,Dict{Bool,Float64}}()
    current_atom_index = 1

    # Process each feature and its atoms
    for (feature, atoms) in atoms_by_feature
        for (threshold, _) in atoms
            # Make sure we don't exceed TritVector length
            if current_atom_index <= length(combination)
                trit_value = combination[current_atom_index]

                # Only process if not a don't-care value (-1)
                if trit_value != -1
                    # Initialize nested dict if needed
                    if !haskey(feature_conditions, feature)
                        feature_conditions[feature] = Dict{Bool,Float64}()
                    end

                    # trit_value: 1 => "< threshold" (is_greater_equal = false)
                    # trit_value: 0 => "≥ threshold" (is_greater_equal = true)
                    is_greater_equal = trit_value == 0

                    # Keep only the most restrictive threshold for each operation:
                    # For "<" (is_greater_equal = false) we want the smallest threshold
                    # For "≥" (is_greater_equal = true) we want the largest threshold
                    if !haskey(feature_conditions[feature], is_greater_equal) ||
                       (!is_greater_equal && threshold < feature_conditions[feature][is_greater_equal]) ||
                       (is_greater_equal && threshold > feature_conditions[feature][is_greater_equal])
                        feature_conditions[feature][is_greater_equal] = threshold
                    end
                end
            end
            current_atom_index += 1
        end
    end

    # Convert the conditions to Atoms
    atoms = Vector{Atom}()
    for (feature, conditions) in feature_conditions
        for (is_greater_equal, threshold) in conditions
            mc = ScalarMetaCondition(VariableValue(feature), is_greater_equal ? (≥) : (<))
            condition = ScalarCondition(mc, threshold)
            push!(atoms, Atom(condition))
        end
    end

    return isempty(atoms) ? ⊤ : LeftmostConjunctiveForm(atoms)
end



import Base: convert
using SoleLogics

function Base.convert(::Type{SoleLogics.DNF}, f::TwoLevelDNFFormula)
    conjuncts = [
        generate_disjunct(comb, nuberofatoms(f), eachthresholdsbyfeature(f), eachatomsbyfeature(f))
        for comb in eachcombination(f)
    ]
    filter!(!istop, conjuncts)
    return LeftmostDisjunctiveForm{LeftmostConjunctiveForm{Atom}}(conjuncts, true)
end

<<<<<<< HEAD
function Base.convert(::Type{TwoLevelDNFFormula}, f::SoleLogics.Formula)
    if SoleLogics.istop(f)
        TwoLevelDNFFormula([])
    else
        f = SoleLogics.dnf(f)
        atoms = unique(SoleLogics.atoms(f))
        conds = SoleLogics.value.(atoms)
        # Remove duals.
        conds = SoleData.removeduals(conds)
        atoms = Atom.(conds)
        combinations = begin
            if f isa SoleLogics.LeftmostDisjunctiveForm{<:Union{Atom,Literal,LeftmostConjunctiveForm{<:Union{Atom,Literal}}}}
                disjs = SoleLogics.disjuncts(f)
                # 
                function disjunct_to_combination!(combination, disj::Atom, conds)
                    combination[findall(==(disj), conds)] .= 1
                    if SoleLogics.hasdual(disj)
                        combination[findall(==(SoleLogics.dual(disj)), conds)] .= 0
                    end
                    combination
                end
                function disjunct_to_combination!(combination, disj::Literal, conds)
                    if SoleLogics.ispos(disj)
                        disjunct_to_combination!(combination, atom(disj), conds)
                    else
                        combination[findall(==(disj), conds)] .= 0
                        if SoleLogics.hasdual(disj)
                            combination[findall(==(SoleLogics.dual(disj)), conds)] .= 1
                        end
                        combination
                    end
                end
                function disjunct_to_combination(disj, conds)
                    combination = fill(-1, length(conds))
                    disjunct_to_combination!(combination, disj, conds)
                end
                disjunct_to_combination(disj, conds) = error("Cannot convert disjunct of type $(typeof(disj)) to combination.")
                function disjunct_to_combination(disj::LeftmostConjunctiveForm, conds)
                    combination = fill(-1, length(conds))
                    for conj in SoleLogics.conjuncts(disj)
                        disjunct_to_combination!(combination, conj, conds)
                    end
                    combination
                end
                combinations = [disjunct_to_combination(disj, conds) for disj in disjs]
            else
                error("Could not convert formula of type $(typeof(f)) to TwoLevelDNFFormula.")
            end
        end
        return TwoLevelDNFFormula(combinations, atoms, )
    end
=======
function Base.convert(::Type{TwoLevelDNFFormula}, f::SoleLogics.DNF)
    atoms = unique(SoleLogics.atoms(f))
    conds = SoleLogics.value.(atoms)
    num_atoms = length(atoms)
    # TODO:
    thresholds_by_feature = nothing
    atoms_by_feature = nothing
    combinations = nothing
    return TwoLevelDNFFormula(
        combinations,
        num_atoms,
        thresholds_by_feature,
        atoms_by_feature,
    )
>>>>>>> 0c1d4880
end


"""
Evaluates the given `TwoLevelDNFFormula` by recursively evaluating its AND formulas and returning `true` if any of them evaluate to `true` for the given `assignment`.

This function assumes that the `TwoLevelDNFFormula` represents a disjunction of AND formulas, where each AND formula is represented by a `BitVector` in the `combinations` field.
"""
function evaluate(f::TwoLevelDNFFormula, assignment)
    for combination in eachcombination(f)
        disjunct = generate_disjunct(
            combination,
            nuberofatoms(f),
            eachthresholdsbyfeature(f),
            eachatomsbyfeature(f),
        )
        if evaluate(disjunct, assignment)
            return true
        end
    end
    return false
end

"""
Evaluates the given `Atom` by checking the condition associated with it and the values in the provided `assignment`.

If the condition is a `ScalarCondition`, it checks if the value for the corresponding feature is present in the `assignment`. If so, it applies the specified operator to the feature value and the threshold, and returns the result. If the feature is not present in the `assignment`, it raises an error.

If the condition is not a `ScalarCondition`, it raises an error indicating that the condition type is not supported.
"""
function evaluate(atom::Atom, assignment)
    condition = atom.value
    if condition isa ScalarCondition
        feature = condition.metacond.feature.i_variable
        threshold = condition.threshold
        operator = condition.metacond.test_operator

        if haskey(assignment, feature)
            return operator(assignment[feature], threshold)
        else
            error("L'assegnazione non contiene un valore per la feature $feature")
        end
    else
        error("Tipo di condizione non supportato: $(typeof(condition))")
    end
end

"""
Evaluates the given `ScalarCondition` by checking the value for the corresponding feature in the provided `assignment`. If the feature is present in the `assignment`, it applies the specified operator to the feature value and the threshold, and returns the result. If the feature is not present in the `assignment`, it raises an error.

This function is a helper function used within the `evaluate` method for `Atom` objects.
"""
function evaluate(condition::ScalarCondition, assignment)
    feature = condition.metacond.feature.i_variable
    threshold = condition.threshold
    operator = condition.metacond.test_operator

    if haskey(assignment, feature)
        return operator(assignment[feature], threshold)
    else
        error("L'assegnazione non contiene un valore per la feature $feature")
    end
end

"""
Evaluates the given `SoleLogics.NamedConnective{:∧}` (conjunction) by recursively evaluating each of its arguments and returning `true` if all of the arguments evaluate to `true`.

This function is used as part of the overall evaluation of logical expressions represented by the `SyntaxBranch` and `Atom` types.
"""
function evaluate(conjunction::SoleLogics.NamedConnective{:∧}, assignment)
    return all(evaluate(arg, assignment) for arg in conjunction.args)
end

"""
Evaluates the given `SoleLogics.NamedConnective{:∨}` (disjunction) by recursively evaluating each of its arguments and returning `true` if any of the arguments evaluate to `true`.

This function is used as part of the overall evaluation of logical expressions represented by the `SyntaxBranch` and `Atom` types.
"""
function evaluate(disjunction::SoleLogics.NamedConnective{:∨}, assignment)
    return any(evaluate(arg, assignment) for arg in disjunction.args)
end

"""
Evaluates the given `SoleLogics.NamedConnective{:¬}` (negation) by recursively evaluating its single argument and returning the opposite boolean value.

This function is used as part of the overall evaluation of logical expressions represented by the `SyntaxBranch` and `Atom` types.
"""
function evaluate(negation::SoleLogics.NamedConnective{:¬}, assignment)
    return !evaluate(negation.args[1], assignment)
end


"""
Evaluate the given `SyntaxBranch` by recursively evaluating its left and right children, and returning the result of the AND operation on the two child evaluations.

This function assumes that the `SyntaxBranch` represents a binary tree structure with an AND operation between the left and right child nodes.
"""
function evaluate(branch::SyntaxBranch, assignment)
    left_result = evaluate(branch.children[1], assignment)
    right_result = evaluate(branch.children[2], assignment)
    # Assumiamo che l'operatore sia AND (∧)
    return left_result && right_result
end


"""
Prints a human-readable representation of a `TwoLevelDNFFormula` to the specified output stream `io`.

The representation includes the number of combinations in the formula, and then prints each OR-AND combination using the `stampa_disjunct` function.
"""
function stampa_dnf(
    io::IO,
    formula::TwoLevelDNFFormula,
    max_combinations::Int=nterms(formula),
)
    println(io, "TwoLevelDNFFormula with $(nterms(formula)) combinations:")
    for (i, combination) in enumerate(eachcombination(formula)[1:min(max_combinations, end)])
        disjunct = generate_disjunct(
            combination,
            nuberofatoms(formula),
            eachthresholdsbyfeature(formula),
            eachatomsbyfeature(formula),
        )
        print(io, "  OR[$i]: ")
        stampa_disjunct(io, disjunct)
        println(io)

        if i == max_combinations && nterms(formula) > max_combinations
            println(
                io,
                "  ... (other $(nterms(formula) - max_combinations) combinations not shown)",
            )
        end
    end
end

function stampa_disjunct(io::IO, formula::Formula)
    if formula isa Atom
        print(io, formula)
    elseif formula isa SoleLogics.NamedConnective{:∧}
        print(io, "(")
        for (i, atom) in enumerate(formula.args)
            i > 1 && print(io, " ∧ ")
            print(io, atom)
        end
        print(io, ")")
    else
        print(io, formula)
    end
end<|MERGE_RESOLUTION|>--- conflicted
+++ resolved
@@ -239,9 +239,10 @@
     atoms_by_feature::Dict{Int,Vector{Tuple{Float64,Bool}}}
 end
 
-<<<<<<< HEAD
+############################ Constructor #######################################
+
 function TwoLevelDNFFormula(combinations::AbstractVector, atoms::AbstractVector{<:Atom} = [])
-    if isempty(f)
+    if isempty(combinations)
         # TODO @Marco
         num_atoms = length(atoms)
         thresholds_by_feature = Dict{Int,Vector{Float64}}()
@@ -261,12 +262,9 @@
     end
 end
 
-=======
-############################Constructs###########################################
-# Costruttore che accetta atoms e combinations come TritVector
-function TwoLevelDNFFormula(atoms::Vector, combinations::Vector{TritVector})
+function TwoLevelDNFFormula(combinations::AbstractVector, atoms::AbstractVector{<:Atom} = [])
     # Validate inputs
-    isempty(atoms) && throw(ArgumentError("Atoms vector cannot be empty"))
+    !isempty(combinations) && isempty(atoms) && throw(ArgumentError("Atoms vector cannot be empty"))
 
     # Process atoms
     my_atoms = unique(atoms)
@@ -305,13 +303,13 @@
 end
 
 # Costruttore che accetta atoms e combinations come BigInt
-function TwoLevelDNFFormula(atoms::Vector, combinations::Vector{BigInt})
+function TwoLevelDNFFormula(combinations::Vector{BigInt}, atoms::Vector)
     num_atoms = length(atoms)
     # Converti i BigInt in TritVector usando la stessa logica di dict_to_tritvector
     trit_combinations = [bigint_to_tritvector(comb, num_atoms) for comb in combinations]
 
     # Usa il costruttore con Vector{TritVector}
-    return TwoLevelDNFFormula(atoms, trit_combinations)
+    return TwoLevelDNFFormula(trit_combinations, atoms)
 end
 #################################################################################
 
@@ -329,7 +327,6 @@
 end
 ```
 """
->>>>>>> 0c1d4880
 eachcombination(f::TwoLevelDNFFormula) = f.combinations
 
 """
@@ -597,7 +594,7 @@
 
 # Example
 ```julia
-formula = TwoLevelDNFFormula(atoms, combinations)
+formula = TwoLevelDNFFormula(combinations, atoms)
 num_terms = count_terms(formula)  # Returns number of AND terms
 ```
 """
@@ -612,7 +609,7 @@
 
 # Example
 ```julia
-formula = TwoLevelDNFFormula(atoms, combinations)
+formula = TwoLevelDNFFormula(combinations, atoms)
 atom_counts = count_active_atoms(formula)  # Returns {1 => 3, 2 => 2, ...}
 ```
 """
@@ -1384,10 +1381,9 @@
     return LeftmostDisjunctiveForm{LeftmostConjunctiveForm{Atom}}(conjuncts, true)
 end
 
-<<<<<<< HEAD
 function Base.convert(::Type{TwoLevelDNFFormula}, f::SoleLogics.Formula)
     if SoleLogics.istop(f)
-        TwoLevelDNFFormula([])
+        TwoLevelDNFFormula(TritVector[])
     else
         f = SoleLogics.dnf(f)
         atoms = unique(SoleLogics.atoms(f))
@@ -1436,22 +1432,6 @@
         end
         return TwoLevelDNFFormula(combinations, atoms, )
     end
-=======
-function Base.convert(::Type{TwoLevelDNFFormula}, f::SoleLogics.DNF)
-    atoms = unique(SoleLogics.atoms(f))
-    conds = SoleLogics.value.(atoms)
-    num_atoms = length(atoms)
-    # TODO:
-    thresholds_by_feature = nothing
-    atoms_by_feature = nothing
-    combinations = nothing
-    return TwoLevelDNFFormula(
-        combinations,
-        num_atoms,
-        thresholds_by_feature,
-        atoms_by_feature,
-    )
->>>>>>> 0c1d4880
 end
 
 
