--- conflicted
+++ resolved
@@ -94,13 +94,8 @@
     end
     ########################################################################################
 
-<<<<<<< HEAD
-    #Vector{Union{Branch,Any}} -> Vector{Union{Condition,Any}} -> RuleNest -> Rule
-    ruleset = convert.(Rule,pathset)
-=======
     #Vector{Union{Branch,FinalOutcome}} -> Vector{Union{Condition,FinalOutcome}} -> RuleNest -> Rule
     ruleset = convert.(Rule,rcset)
->>>>>>> f554e957
 
     ########################################################################################
     # Obtain the best rules
