
using SoleModels: Consequent,
    Rule, antecedent, consequent, rule_metrics,
    Branch,
    AbstractDecisionTree, DecisionTreeNode, path_rule,
    DecisionList, list_paths

############################################################################################
<<<<<<< HEAD
# TODO move to SoleModels
# Convert path to formula
#TODO: Fix the function
#TODO: Rename into convert(::Rule, Type{RuleNest}) ...
=======
# Convert path to rule
############################################################################################
# TODO move to SoleLearning
# Convert path to rule
# TODO: Fix the function
# TODO: Rename into convert(::Rule, Type{RuleNest}) ...
"""
    Convert a path in a rule
"""
>>>>>>> aec6e076
function path_rule(path::AbstractVector{<:DecisionTreeNode})

    # Building antecedent
    function _build_formula(conjuncts::AbstractVector{<:DecisionTreeNode})
        if length(conjuncts) > 2
            SoleLogics.CONJUNCTION(tree(conjuncts[1]),_build_formula(conjuncts[2:end]))
        else
            SoleLogics.CONJUNCTION(tree(conjuncts[1]),tree(conjuncts[2]))
        end
    end

    # Antecedent of the rule
    ant = begin
        root = begin
            # Number of internal nodes in the path
            n_internal = length(path) - 1

            if n_internal == 0
                FNode(SoleLogics.TOP)
            elseif n_internal == 1
                tree(path[1])
            else
                _build_formula(path[1:(end-1)])
            end
        end

        Formula(root)
    end

    # Consequent of the rule
    cons = path[end]

    Rule{logic(ant),typeof(cons)}(ant, cons, (;))
end

############################################################################################
# List paths that represent rules of DecisionTree
############################################################################################
# TODO: Move to SoleLoearning/SoleModels

function negation_node(node::Branch)
    antecedent = NEGATION(tree(antecedent(node)))
    consequents = reverse(consequents(node))
    info = info(node)

    Branch{logic(antecedent), typeof(consequents[1])}(antecedent,consequents,info)
end

"""
    List all paths of a decision tree by performing a tree traversal
"""

function list_paths(tree::DecisionTree)
    # tree(f) [where f is a Formula object] is used to
    # retrieve the root FNode of the formula(syntax) tree
    return list_paths(root(tree))
end

function list_paths(node::Branch)
    # NOTE: antecedent(node) or tree(antecedent(node)) to obtain a FNode?
    left_path  = [node]
    right_path = [negation_node(node)]
    return [
        list_paths(leftchild(node),  left_path)...,
        list_paths(rightchild(node), right_path)...,
    ]
end

function list_paths(node::F) where {F<:FinalOutcome}
    return [node]
end

function list_paths(node::Branch, this_path::AbstractVector)
    # NOTE: antecedent(node) or tree(antecedent(node)) to obtain a FNode?
    left_path  = [this_path..., node]
    right_path = [this_path..., negation_node(node)]
    return [
        list_paths(leftchild(node),  left_path)...,
        list_paths(rightchild(node), right_path)...,
    ]
end

function list_paths(node::F,this_path::AbstractVector) where {F<:FinalOutcome}
    return [[this_path..., node], ]
end


############################################################################################
######################## List rules cascade ################################################
############################################################################################
# TODO: Move to SoleLearning/SoleModels

"""
    List all rules of a decision tree by performing a tree traversal
"""

function list_rules_cascade(tree::DecisionTree)
    # tree(f) [where f is a Formula object] is used to
    # retrieve the root FNode of the formula(syntax) tree
    return list_rules_cascade(root(tree))
end

function list_rules_cascade(node::Branch{L,O}) where {L<:Logic,O<:Outcome}

    # cons_left + cons_right = all possible consequences
    cons_left = list_rules_cascade(leftchild(node))
    cons_right = list_rules_cascade(rightchild(node))

    return [
        [Rule{L,O}(antecedent(node),cons) for cons in cons_left]...,
        [Rule{L,O}(NEGATION(antecedent(node)),cons) for cons in cons_right]...,
    ]
end

function list_rules_cascade(node::F) where {F<:FinalOutcome}
    return [prediction(node)]
end

############################################################################################
# Rule evaluation
############################################################################################

# Evaluation for an antecedent
function evaluate_antecedent(decs::AbstractVector{<:Decision}, X::MultiFrameModalDataset)
    D = hcat([evaluate_decision(d, X) for d in decs]...)
    # If all values in a row is true, then true (and logical)
    return map(all, eachrow(D))
end

# Evaluation for a rule
function evaluate_rule(
    path::AbstractVector{<:DecisionTreeNode},
    X::MultiFrameModalDataset,
    Y::AbstractVector{<:Consequent}
)
    # Antecedent satisfaction. For each instances in X:
    #  - `false` when not satisfiable,
    #  - `true` when satisfiable.
    ant_sat = evaluate_antecedent(decision.(path[1:(end-1)]),X)

    # Indices of satisfiable instances
    idxs_sat = findall(ant_sat .== true)

    # Consequent satisfaction. For each instances in X:
    #  - `false` when not satisfiable,
    #  - `true` when satisfiable,
    #  - `nothing` when antecedent does not hold.
    cons_sat = begin
        cons_sat = Vector{Union{Bool, Nothing}}(fill(nothing, length(Y)))
        idxs_true = begin
            idx_cons = findall(prediction(path[end]) .== Y)
            intersect(idxs_sat,idx_cons)
        end
        idxs_false = begin
            idx_cons = findall(prediction(path[end]) .!= Y)
            intersect(idxs_sat,idx_cons)
        end
        cons_sat[idxs_true]  .= true
        cons_sat[idxs_false] .= false
        cons_sat
    end

    y_pred = begin
        y_pred = Vector{Union{Consequent, Nothing}}(fill(nothing, length(Y)))
        y_pred[idxs_sat] .= prediction(path[end])
        y_pred
    end

    return (;
        ant_sat   = ant_sat,
        idxs_sat  = idxs_sat,
        cons_sat  = cons_sat,
        y_pred    = y_pred,
    )
end

############################################################################################
# Rule extraction from random forest
############################################################################################

# Patch single-frame _-> multi-frame
extract_rules(model::Any, X::ModalDataset, args...; kwargs...) =
    extract_rules(model, MultiFrameModalDataset(X), args...; kwargs...)

# Extract rules from a forest, with respect to a dataset
# TODO: SoleLogics.True
function extract_rules(
        forest::DecisionForest,
        X::MultiFrameModalDataset,
        Y::AbstractVector{<:Consequent};
        prune_rules = false,
        s = nothing,
        decay_threshold = nothing,
        #
        method = :CBC,
        min_frequency = nothing,
)

    isnothing(s) && (s = 1.0e-6)
    isnothing(decay_threshold) && (decay_threshold = 0.05)
    isnothing(min_frequency) && (min_frequency = 0.01)

    """
        prune_pathset(pathset::AbstractVector{<:AbstractVector{<:DecisionTreeNode}})
            -> AbstractVector{<:AbstractVector{<:DecisionTreeNode}}

        Prune the paths in pathset with error metric

    # Arguments
    - `pathset::AbstractVector{<:AbstractVector{<:DecisionTreeNode}}`: paths to prune

    # Returns
    - `AbstractVector{<:AbstractVector{<:DecisionTreeNode}}`: paths after the prune
    """
    function prune_pathset(
        pathset::AbstractVector{<:AbstractVector{<:DecisionTreeNode}}
    )
        [begin
            E_zero = rule_metrics(path, X, Y)[:error]

            for idx in (length(path)-1):1
                # Indices to be considered to evaluate the rule
                other_idxs = vcat(1:(idx-1), (idx+1):length(path))
                # Return error of the rule without idx-th pair
                E_minus_i = rule_metrics(path[other_idxs], X, Y)[:error]
                decay_i = (E_minus_i - E_zero) / max(E_zero, s)
                if decay_i < decay_threshold
                    # Remove the idx-th pair in the vector of decisions
                    deleteat!(path, idx)
                    E_zero = E_minus_i #rule_metrics(path, X, Y)[:error]
                end
            end
        end for path in pathset]
    end

    ########################################################################################
    # Extract rules from each tree
    ########################################################################################
    # Obtain full ruleset
    pathset = begin
        pathset = []
        for tree in forest
            tree_paths = list_paths(tree)
            append!(pathset, tree_paths)
        end
        unique(pathset) # TODO maybe also sort (which requires a definition of isless(formula1, formula2))
    end
    ########################################################################################

    ########################################################################################
    # Prune rules with respect to a dataset
    if prune_rules
        pathset = prune_pathset(pathset)
    end
    ########################################################################################

    ########################################################################################
    # Obtain the best rules
    best_rules = begin
        if method == :CBC
            # Extract antecedents
            antset = [decision.(path) for path in pathset]
            # Build the binary satisfuction matrix (m × j, with m instances and j antecedents)
            M = hcat([evaluate_antecedent(ant, X) for ant in antset]...)
            # correlation() -> function in SoleFeatures
            best_idxs = findcorrelation(M)
            #M = M[:, best_idxs]
            pathset[best_idxs]
        else
            error("Unexpected method specified: $(method)")
        end
    end
    ########################################################################################

    ########################################################################################
    # Construct a rule-based model from the set of best rules

    D = copy(X) # Copy of the original dataset
    # TODO @Michele: R and S should be Vector{Rule}; only at the end, you return DecisionList(R)
    # Ordered rule list
    R = Rule[]
    # Vector of rules left
    S = copy(best_rules)
    #TODO: SoleLogics.True
    #TODO: Fix Default Rule
    push!(S,Rule(Formula(FNode(SoleLogics.TOP)),majority_vote(Y)))

    # Rules with a frequency less than min_frequency
    S = begin
        metrics = rule_metrics.(S, X, Y)
        rules_support = [metrics[i][:support] for i in eachindex(metrics)]
        idxs_undeleted = findall(rules_support .>= min_frequency) # Undeleted rule indexes
        S[idxs_undeleted]
    end

    while true
        # Metrics update based on remaining instances
        metrics = rule_metrics.(S, D, Y)
        rules_support = [metrics[i][:support] for i in eachindex(metrics)]
        rules_error = [metrics[i][:error] for i in eachindex(metrics)]
        rules_length = [metrics[i][:length] for i in eachindex(metrics)]

        # Best rule index
        idx_best = begin
            # First: find the rule with minimum error
            idx = findall(rules_error .== min(rules_error...))
            (length(idx) == 1) && (return idx)

            # If not one, find the rule with maximum frequency
            idx_support = findall(rules_support .== max(rules_support[idx]...))
            (length(intersect!(idx, idx_support)) == 1) && (return idx)

            # If not one, find the rule with minimum length
            idx_length = findall(rules_length .== min(rules_length[idx]...))
            (length(intersect!(idx, idx_length)) == 1) && (return idx)

            # Final case: more than one rule with minimum length
            # Randomly choose a rule
            rand(idx)
        end

        # Add at the end the best rule
        # TODO: fix consequent of S[idx_best]
        push!(rules(R), path_rule(S[idx_best]))

        # Indices of the remaining instances
        idx_remaining = begin
            eval_result = evaluate_rule(S[idx_best], D, Y)
            sat_unsat = eval_result[:ant_sat]
            # Remain in D the rule that not satisfying the best rule's condition
            findall(sat_unsat .== false)
        end
        D = D[idx_remaining,:]

        if idx_best == length(S)
            #TODO: fix default field; majority_vote(Y)?
            return DecisionList(R[end-1],consequent(R[end]),(;))
        elseif size(D, 1) == 0
            return DecisionList(R,majority_vote(Y),(;))
        end

        # Delete the best rule from S
        deleteat!(S,idx_best)
        # Update of the default rule
        S[end] = Rule(Formula(FNode(SoleLogics.TOP)),majority_vote(Y[idx_remaining]))
    end

    return error("Unexpected error in extract_rules!")
end<|MERGE_RESOLUTION|>--- conflicted
+++ resolved
@@ -6,22 +6,15 @@
     DecisionList, list_paths
 
 ############################################################################################
-<<<<<<< HEAD
+# Convert path to rule
+############################################################################################
 # TODO move to SoleModels
-# Convert path to formula
-#TODO: Fix the function
-#TODO: Rename into convert(::Rule, Type{RuleNest}) ...
-=======
-# Convert path to rule
-############################################################################################
-# TODO move to SoleLearning
 # Convert path to rule
 # TODO: Fix the function
 # TODO: Rename into convert(::Rule, Type{RuleNest}) ...
 """
     Convert a path in a rule
 """
->>>>>>> aec6e076
 function path_rule(path::AbstractVector{<:DecisionTreeNode})
 
     # Building antecedent
