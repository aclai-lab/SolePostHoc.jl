############################################################################################

<<<<<<< HEAD
const Consequent = Any

struct Rule{L<:Logic,C<:Consequent}
    antecedent :: Formula{L}
    consequent :: C
end

antecedent(rule::Rule) = rule.antecedent
consequent(rule::Rule) = rule.consequent

const ClassificationRule = Rule{L,CLabel} where {L}
const RegressionRule     = Rule{L,RLabel} where {L}

struct RuleBasedModel{L<:Logic,C<:Consequent}
    rules :: Vector{<:Rule{L,C}}
end

rules(model::RuleBasedModel) = model.rules

const RuleBasedClassifier = RuleBasedModel{L,CLabel} where {L}
const RuleBasedRegressor  = RuleBasedModel{L,RLabel} where {L}


############################################################################################
# MDTv1 translation
############################################################################################
function translate_mdtv1(tree:DTree)
    formula = Formula{L}(SoleLogics.TOP) # Formula wrapped in the root
    # Maybe it's more realistic to translate each node as follows
    # pure_node = deepcopy(non_pure_node)
    # formula!(pure_root) = formula
    # In this sketch of implementation, I only create nodes containing a formula.
    # This is why the variable `tree` here is never used.
    pure_root = DTInternal(formula)
    pure_tree = DTree(pure_root)

    translate_mdtv1(pure_root, leftchild(tree))
    translate_mdtv1(pure_root, rightchild(tree))

    return pure_tree
end

function translate_mdtv1(prev_node::DTInternal, node::Union{DTInternal, DTLeaf, NSFTLeaf})
    # `node` comes from a non-pure DTree, while `prev_node` is part of a pure DTree

    # formula in `node` is modified, depending on its parent formula
    # accordingly to ModalDecisionTree paper (pg. 17)
    formula  = compose_pureformula(node, prev_node)
    new_node = DTInternal(formula)  # new pure-tree node

    # Linking
    # if node was a left child
    if is_lchild(node)
        # then the new pure-tree node has to be a left child too
        leftchild!(prev_node, new_node)
    else
        # like above
        rightchild!(prev_node, new_node)
    end
    # the pure-tree has now, officialy, the `new_node`
    parent!(new_node, prev_node)

    # if `node` is a DTLeaf or NSFTLeaf, stop the recursion
    # else continue linking some nodes as `new_node` descendents
    if !(typeof(node) <: Union{DTLeaf, NSFTleaf})
        translate_mdtv1(leftchild(new_node), new_node)
        translate_mdtv1(rightchild(new_node), new_node)
    end
end

function compose_pureformula(node::DTInternal, lambda::DTInternal)
    # ModalDecisionTree paper, pg.17
    # base case (h=1) and "λ ∈ S⁻" case ("p ∧ φπ" is returned)
    if height(lambda) == 1 || is_rchild(lambda)
        conj = FNode{L}(CONJUNCTION)
        p    = FNode{L}(formula(lambda))
        φ    = FNode{L}(formula(node))
        link_nodes(conj, l, r)
        return Formula{L}(conj)
    else
        # other cases dispatch
        return compose_pureformula(
            node::DTInternal,
            lambda::DTInternal,
            Val(agreement(node, parent(node)))
        )
    end
end

# first and second case
function compose_pureformula(node::DTInternal, lambda::DTInternal, ::Val{true})
    conj = FNode{L}(CONJUNCTION)
    p    = FNode{L}(formula(lambda))
    φ    = FNode{L}(formula(node))
    link_nodes(conj, p, φ)

    if is_propositional_decision(lambda)
        # first case (p ∧ φπ)
        return Formula{L}(conj)
    else
        # second case (⟨X⟩(p ∧ φπ))
        diamond = FNode{L}(EXMODOP(relation(lambda)))
        link_nodes(diamond, conj)
        return Formula{L}(diamond)
    end
end

# third and fourth case
function compose_pureformula(node::DTInternal, lambda::DTInternal, ::Val{false})
    p = FNode{L}(formula(lambda))
    φ = FNode{L}(formula(node))
    impl = FNode{L}(IMPLICATION)
    conj = FNode{L}(CONJUNCTION)

    # NOTE: p2 is identical to p, but we need double the memory
    # to correctly represent every link in the tree.
    # See if-else statement to better understand p2 role.
    p2 = FNode{L}(formula(lambda))

    # In both cases the fragment p => φπ is common
    link_nodes(impl, p, φ)

    if is_propositional_decision(lambda)
        # third case p2 ∧ (p => φπ)
        link_nodes(conj, p2, impl)
    else
        # fourth case ⟨X⟩p2 ∧ [X](p => φπ)
        diamond = FNode{L}(EXMODOP(relation(lambda)))
        box = FNode{L}(UNIVMODOP(relation(lambda)))

        link_nodes(box, impl)
        link_nodes(diamond, p2)
        link_nodes(conj, diamond, box)
    end

    # `conj` is the formula(syntax)-tree root
    return Formula{L}(conj)
end

# utility to link one parent to exactly one children
function link_nodes(p::FNode{L}, r::FNode{L}) where {L <: AbstractLogic}
    rightchild!(p, r)
    parent!(r, p)
end

# utility to link one parent to its left and right childrens
function link_nodes(p::FNode{L}, l::FNode{L}, r::FNode{L}) where {L <: AbstractLogic}
    leftchild!(p, l)
    rightchild!(p, r)
    parent!(l, p)
    parent!(r, p)
end


############################################################################################
# List rules
############################################################################################

# utility to list all the rules composed by traversing a pure-tree
# from root to its leaves.
function list_rules(tree::DTree)
    # tree(f) [where f is a Formula object] is used to
    # retrieve the root FNode of the formula(syntax) tree
    return [
        list_rules(leftchild(root(tree)), tree(formula(root(tree)))),
        list_rules(rightchild(root(tree)), tree(formula(root(tree))))
    ]
end

function list_rules(node::DTInternal, conjuncts::FNode{L}) where {L<:AbstractLogic}
    # (conjuncts retrieved until now) ∧ (formula in current node)
    conj = FNode{L}(CONJUNCTION)
    link_nodes(conj, conjuncts, tree(formula(node)))
    return [list_rules(leftchild(node), conj), list_rules(rightchild(node), conj)]
end

function list_rules(
    node::Union{DTLeaf, NSFTLeaf},
    conjuncts::FNode{L}
    ) where {L<:AbstractLogic}
    conj = Fnode{L}(CONJUNCTION)
    link_nodes(conj, conjuncts, tree(formula(node)))
    formula = Formula{L}(conj)
    return Rule{L,C}(formula, prediction(node))
end

=======
>>>>>>> 1fc8bc36
"""
Previous idea to extract rules (code commented by Mauro, gio 20 oct)

TODO document

function list_rules(tree::DTree)
    list_rules(tree.root) # TODO what about world_types and init_conditions?
end

function list_rules(node::DTInternal)
    pos_lambda = get_lambda(node.decision)
    neg_lambda = get_inverse_lambda(node.decision)
    return [
        [advance_rule(rule, pos_lambda) for rule in list_rules(node.left)]...,
        [advance_rule(rule, neg_lambda) for rule in list_rules(node.right)]...,
    ]
end

function list_rules(leaf::DTLeaf{L})
    Rule{TODO, L}(TODO: SoleLogics.True, prediction(leaf))
end

function list_rules(leaf::NSDTLeaf{L})
    Rule{TODO, PredictingFunction{L}}(TODO: SoleLogics.True, predicting_function(leaf))
end


function get_lambda(decision::Decision)
    Formula( # TODO formula of any logic, or formula of a specific logic?
        if is_propositional_decision(decision)
            return PropositionalDimensionalLetter( # TODO
                decision.feature,
                decision.test_operator,
                decision.threshold
            )
        else
            ModalExistentialOperator{decision.relation}(
                PropositionalDimensionalLetter( # TODO
                    decision.feature,
                    decision.test_operator,
                    decision.threshold
                )
            )
        end
    )
end
function get_inverse_lambda(decision::Decision)
    Formula( # TODO formula of any logic, or formula of a specific logic?
        if is_propositional_decision(decision)
            return Operator{negation...}(
                PropositionalDimensionalLetter( # TODO
                    decision.feature,
                    decision.test_operator,
                    decision.threshold
                )
            )
        else
            ModalUniversalOperator{decision.relation}(
                Operator{negation...}(
                    PropositionalDimensionalLetter( # TODO
                        decision.feature,
                        decision.test_operator,
                        decision.threshold
                    )
                )
            )
        end
    )
end

function advance_rule(rule::Rule{L,C}, lambda::Formula{L}) where {L,C}
    Rule{L,C}(advance_rule(antecedent(rule), lambda), consequent(rule))
end

function advance_rule(rule_antecedent::Formula{L}, lambda::Formula{L}) where {L}
    conjuncts = begin
        Formula{L}[TODO derive conjuncts from rule_antecedent...]
        una sorta di `conjuncts = split(formula, :(\wedge))`
    end
    Formula{L}(tipo join(advance_conjunct.(conjuncts, lambda), :(\wedge)))
end

function advance_conjunct(conjunct::Formula{L}, lambda::Formula{L}) where {L}
    # TODO
    is_positive(conjunct)
    is_left(lambda)
end

function is_positive(conjunct::Formula{L}) where {L}
    # TODO
end

function is_left(lambda::Formula{L}) where {L}
    # TODO
end
"""

# Evaluation for single decision
# TODO
function evaluate_decision(dec::Decision, X::MultiFrameModalDataset) end

############################################################################################
############################################################################################
############################################################################################

# Extract decisions from rule
function extract_decisions(formula::Formula{L}) where {L<:Logic}
    # TODO remove in favor of operators_set = operators(L)
    operators_set = operators(logic(formula))
    function _extract_decisions(node::FNode, decs::AbstractVector{<:Decision})
        # Leaf or internal node
        if !isdefined(node, :leftchild) && !isdefined(node, :rightchild)
            if token(node) in operators_set
                return decs
            else
                return push!(decs, token(node))
            end
        else
            isdefined(node, :leftchild)  && _extract_decisions(leftchild(node),  decs)
            isdefined(node, :rightchild) && _extract_decisions(rightchild(node), decs)

            if !(token(node) in operators_set)
                return push!(decs, token(node))
            end
            decs
        end
    end
    _extract_decisions(tree(formula), [])
end

############################################################################################
# Formula Update
############################################################################################

function formula_update(formula::Formula{L},nodes_deleted::AbstractVector)
    root = tree(formula)

    function _transplant(u::FNode,v::FNode)
        #u è radice
        u == root ? root = v : nothing

        #u è figlio sx
        u == leftchild(parent(u)) ? leftchild!(parent(u),v) : nothing

        #u è figlio dx
        u == rightchild(parent(u)) ? rightchild!(parent(u),v) : nothing

        #v definito
        isdefined(v,:token) ? parent!(v,parent(u)) : nothing

        return nothing
    end

    function _formula_update(node::FNode,node_deleted::FNode)

        #è il nodo da eliminare
        if node == node_deleted
            if leftchild(parent(node)) == node
                return _transplant(parent(node),rightchild(parent(node)))
            else
                return _transplant(parent(node),leftchild(parent(node)))
            end
        end

        #non è il nodo da eliminare

        #se non sono in una foglia, passo ai rami
        isdefined(node, :leftchild)  && _formula_update(leftchild(node), node_deleted)
        isdefined(node, :rightchild) && _formula_update(rightchild(node), node_deleted)

        return nothing
    end

    for node in nodes_deleted
        _formula_update(root,node)
    end

    return Formula{L}(root)
end

############################################################################################
# Rule evaluation
############################################################################################

# Evaluation for an antecedent

evaluate_antecedent(antecedent::Formula{L}, X::MultiFrameModalDataset) where {L<:Logic} =
    evaluate_antecedent(extract_decisions(antecedent), X)

function evaluate_antecedent(decs::AbstractVector{<:Decision}, X::MultiFrameModalDataset)
    D = hcat([evaluate_decision(d, X) for d in decs]...)
    # If all values in a row is true, then true (and logical)
    return map(all, eachrow(D))
end

# Evaluation for a rule

# From rule to antecedent and consequent
evaluate_rule(rule::Rule, X::MultiFrameModalDataset, Y::AbstractVector{<:Consequent}) =
    evaluate_rule(antecedent(rule), consequent(rule), X, Y)

# From antecedent to decision
evaluate_rule(
    ant::Formula{L},
    cons::Consequent,
    X::MultiFrameModalDataset,
    Y::AbstractVector{<:Consequent}
) where {L<:Logic} = evaluate_rule(extract_decisions(ant),cons,X,Y)

# Use decision and consequent
function evaluate_rule(
    decs::AbstractVector{<:Decision},
    cons::Consequent,
    X::MultiFrameModalDataset,
    Y::AbstractVector{<:Consequent}
)
    # Antecedent satisfaction. For each instances in X:
    #  - `false` when not satisfiable,
    #  - `true` when satisfiable.
    ant_sat = evaluate_antecedent(decs,X)

    # Indices of satisfiable instances
    idxs_sat = findall(ant_sat .== true)

    # Consequent satisfaction. For each instances in X:
    #  - `false` when not satisfiable,
    #  - `true` when satisfiable,
    #  - `nothing` when antecedent does not hold.
    cons_sat = begin
        cons_sat = Vector{Union{Bool, Nothing}}(fill(nothing, length(Y)))
        idxs_true = begin
            idx_cons = findall(cons .== Y)
            intersect(idxs_sat,idx_cons)
        end
        idxs_false = begin
            idx_cons = findall(cons .!= Y)
            intersect(idxs_sat,idx_cons)
        end
        cons_sat[idxs_true]  .= true
        cons_sat[idxs_false] .= false
    end

    y_pred = begin
        y_pred = Vector{Union{Consequent, Nothing}}(fill(nothing, length(Y)))
        y_pred[idxs_sat] .= C
        y_pred
    end

    return (;
        ant_sat   = ant_sat,
        idxs_sat  = idxs_sat,
        cons_sat  = cons_sat,
        y_pred    = y_pred,
    )
end

############################################################################################
# Rule extraction from random forest
############################################################################################

# Patch single-frame _-> multi-frame
extract_rules(model::Any, X::ModalDataset, args...; kwargs...) =
    extract_rules(model, MultiFrameModalDataset(X), args...; kwargs...)

# Extract rules from a forest, with respect to a dataset
# TODO avoid Formula{L}()
function extract_rules(
        forest::DForest,
        X::MultiFrameModalDataset,
        Y::AbstractVector{<:Consequent};
        prune_rules = false,
        s = nothing,
        decay_threshold = nothing,
        #
        method = :CBC,
        min_frequency = nothing,
)

    isnothing(s) && (s = 1.0e-6)
    isnothing(decay_threshold) && (decay_threshold = 0.05)
    isnothing(min_frequency) && (min_frequency = 0.01)

    # """
    #     length_rule(node::FNode, operators::Operators) -> Int

    #     Computer the number of pairs in a rule (length of the rule)

    # # Arguments
    # - `node::FNode`: node on which you refer
    # - `operators::Operators`: set of operators of the considered logic

    # # Returns
    # - `Int`: number of pairs
    # """
    # function length_rule(node::FNode, operators::Operators)
    #     left_size = 0
    #     right_size = 0

    #     if !isdefined(node, :leftchild) && !isdefined(node, :rightchild)
    #         # Leaf
    #         if token(node) in operators
    #             return 0
    #         else
    #             return 1
    #         end
    #     end

    #     isdefined(node, :leftchild) && (left_size = length_rule(leftchild(node), operators))
    #     isdefined(node, :rightchild) && (right_size = length_rule(rightchild(node), operators))

    #     if token(node) in operators
    #         return left_size + right_size
    #     else
    #         return 1 + left_size + right_size
    #     end
    # end

    rule_metrics(rule::Rule{L,C}, X::MultiFrameModalDataset, Y::AbstractVector{<:Consequent}) =
        rule_metrics(extract_decisions(antecedent(rule)),cons,X,Y)

    """
        rule_metrics(args...) -> AbstractVector

        Compute frequency, error and length of the rule

    # Arguments
    - `decs::AbstractVector{<:Decision}`: vector of decisions
    - `cons::Consequent`: rule's consequent
    - `X::MultiFrameModalDataset`: dataset
    - `Y::AbstractVector{<:Consequent}`: target values of X

    # Returns
    - `AbstractVector`: metrics values vector of the rule
    """
    function rule_metrics(
        decs::AbstractVector{<:Decision},
        cons::Consequent,
        X::MultiFrameModalDataset,
        Y::AbstractVector{<:Consequent}
    )
        eval_result = evaluate_rule(decs, cons, X, Y)
        n_instances = size(X, 1)
        n_satisfy = sum(eval_result[:ant_sat])

        # Support of the rule
        rule_support =  n_satisfy / n_instances

        # Error of the rule
        rule_error = begin
            if typeof(cons) <: CLabel
                # Number of incorrectly classified instances divided by number of instances
                # satisfying the rule condition.
                misclassified_instances = length(findall(eval_result[:y_pred] .== Y))
                misclassified_instances / n_satisfy
            elseif typeof(cons) <: RLabel
                # Mean Squared Error (mse)
                idxs_sat = eval_result[:idxs_sat]
                mse(eval_result[:y_pred][idxs_sat], Y[idxs_sat])
            end
        end

        # Length of the rule
        rule_length = length(decs)

        return (;
            support   = rule_support,
            error     = rule_error,
            length    = rule_length,
        )
    end

    """
        prune_ruleset(ruleset::AbstractVector{<:Rule}) -> RuleBasedModel

        Prune the rules in ruleset with error metric

    If `s` and `decay_threshold` is unspecified, their values are set to nothing and the
    first two rows of the function set s and decay_threshold with their default values

    # Arguments
    - `ruleset::AbstractVector{<:Rule}`: rules to prune

    # Returns
    - `RuleBasedModel`: rules after the prune
    """
    function prune_ruleset(
        ruleset::AbstractVector{<:Rule}
    )
        [begin
            # Extract decisions from rule
            decs = extract_decisions(antecedent(rule))
            cons = consequent(rule)

            E_zero = rule_metrics(decs, cons, X, Y)[:error]

            for idx in length(decs):1
                # Indices to be considered to evaluate the rule
                other_idxs = vcat(1:(idx-1), (idx+1):length(decs))
                # Return error of the rule without idx-th pair
                E_minus_i = rule_metrics(decs[other_idxs], cons, X, Y)[:error]
                decay_i = (E_minus_i - E_zero) / max(E_zero, s)
                if decay_i < decay_threshold
                    # Remove the idx-th pair in the vector of decisions
                    deleteat!(decs, idx)
                    E_zero = rule_metrics(decs, cons, X, Y)[:error]
                end
            end
            # Assemble formula from vector of decisions (decs)
            #TODO: formula_update(antecedent(rule),nodes_deleted)
            antecedent = TODO
            #TODO check if this works:
            Rule(antecedent, cons)
            # Rule{typeof(antecedent),typeof(cons)}(antecedent, cons)
        end for rule in ruleset]
    end

    ########################################################################################
    # Extract rules from each tree
    ########################################################################################
    # Obtain full ruleset
    ruleset = begin
        ruleset = []
        for every tree in the forest
            tree_rules = list_rules(tree) # TODO implement
            append!(ruleset, tree_rules)
        end
        unique(ruleset) # TODO maybe also sort (which requires a definition of isless(formula1, formula2))
    end
    ########################################################################################

    ########################################################################################
    # Prune rules according to the confidence metric (with respect to a dataset)
    #  (and similar metrics: support, confidence, and length)
    if prune_rules
        ruleset = prune_ruleset(ruleset)
    end
    ########################################################################################

    ########################################################################################
    # Obtain the best rules
    best_rules = begin
        if method == :CBC
            # Extract antecedents
            antset = antecedent.(ruleset)
            # Build the binary satisfuction matrix (m × j, with m instances and j antecedents)
            M = hcat([evaluate_antecedent(antecedent(rule), X) for rule in antset]...)
            # correlation() -> function in SoleFeatures
            best_idxs = findcorrelation(M)
            M = M[:, best_idxs]
            ruleset[best_idxs]
        else
            error("Unexpected method specified: $(method)")
        end
    end
    ########################################################################################

    ########################################################################################
    # Construct a rule-based model from the set of best rules

    D = copy(X) # Copy of the original dataset
    R = RuleBasedModel()  # Vector of ordered list
    S = RuleBasedModel()  # Vector of rules left
    append!(rules(S), best_rules)
    #TODO: Formula{L}()
    push!(rules(S), Rule{L}(Formula{L}(), majority_vote(Y)))

    # Rules with a frequency less than min_frequency
    S = begin
        metrics = rule_metrics.(S, X, Y)
        rules_support = [metrics[i][:support] for i in eachindex(metrics)]
        idxs_undeleted = findall(rules_support .>= min_frequency) # Undeleted rule indexes
        S[idxs_undeleted]
    end

    while true
        # Metrics update based on remaining instances
        metrics = rule_metrics.(S, D, Y)
        rules_support = [metrics[i][:support] for i in eachindex(metrics)]
        rules_error = [metrics[i][:error] for i in eachindex(metrics)]
        rules_length = [metrics[i][:length] for i in eachindex(metrics)]

        # Best rule index
        idx_best = begin
            # First: find the rule with minimum error
            idx = findall(rules_error .== min(rules_error...))
            (length(idx) == 1) && (return idx)

            # If not one, find the rule with maximum frequency
            idx_support = findall(rules_support .== max(rules_support[idx]...))
            (length(intersect!(idx, idx_support)) == 1) && (return idx)

            # If not one, find the rule with minimum length
            idx_length = findall(rules_length .== min(rules_length[idx]...))
            (length(intersect!(idx, idx_length)) == 1) && (return idx)

            # Final case: more than one rule with minimum length
            # Randomly choose a rule
            rand(idx)
        end

        # Add at the end the best rule
        push!(rules(R), S[idx_best])

        # Indices of the remaining instances
        idx_remaining = begin
            eval_result = evaluate_rule(S[idx_best], D, Y)
            sat_unsat = eval_result[:ant_sat]
            # Remain in D the rule that not satisfying the best rule's condition
            findall(sat_unsat .== false)
        end
        D = D[idx_remaining,:]

        if idx_best == length(rules(S))
            return R
        elseif size(D, 1) == 0
            push!(R, Rule{L}(Formula{L}(),majority_vote(Y)))
            return R
        end

        # Delete the best rule from S
        deleteat!(S,idx_best)
        # Update of the default rule
        # TODO: Formula{L}()
        rules(S)[length(rules(S))] = Rule{L}(Formula{L}(), majority_vote(Y[idx_remaining]))
    end
    ########################################################################################
end<|MERGE_RESOLUTION|>--- conflicted
+++ resolved
@@ -1,453 +1,10 @@
-############################################################################################
-
-<<<<<<< HEAD
-const Consequent = Any
-
-struct Rule{L<:Logic,C<:Consequent}
-    antecedent :: Formula{L}
-    consequent :: C
-end
-
-antecedent(rule::Rule) = rule.antecedent
-consequent(rule::Rule) = rule.consequent
-
-const ClassificationRule = Rule{L,CLabel} where {L}
-const RegressionRule     = Rule{L,RLabel} where {L}
-
-struct RuleBasedModel{L<:Logic,C<:Consequent}
-    rules :: Vector{<:Rule{L,C}}
-end
-
-rules(model::RuleBasedModel) = model.rules
-
-const RuleBasedClassifier = RuleBasedModel{L,CLabel} where {L}
-const RuleBasedRegressor  = RuleBasedModel{L,RLabel} where {L}
-
-
-############################################################################################
-# MDTv1 translation
-############################################################################################
-function translate_mdtv1(tree:DTree)
-    formula = Formula{L}(SoleLogics.TOP) # Formula wrapped in the root
-    # Maybe it's more realistic to translate each node as follows
-    # pure_node = deepcopy(non_pure_node)
-    # formula!(pure_root) = formula
-    # In this sketch of implementation, I only create nodes containing a formula.
-    # This is why the variable `tree` here is never used.
-    pure_root = DTInternal(formula)
-    pure_tree = DTree(pure_root)
-
-    translate_mdtv1(pure_root, leftchild(tree))
-    translate_mdtv1(pure_root, rightchild(tree))
-
-    return pure_tree
-end
-
-function translate_mdtv1(prev_node::DTInternal, node::Union{DTInternal, DTLeaf, NSFTLeaf})
-    # `node` comes from a non-pure DTree, while `prev_node` is part of a pure DTree
-
-    # formula in `node` is modified, depending on its parent formula
-    # accordingly to ModalDecisionTree paper (pg. 17)
-    formula  = compose_pureformula(node, prev_node)
-    new_node = DTInternal(formula)  # new pure-tree node
-
-    # Linking
-    # if node was a left child
-    if is_lchild(node)
-        # then the new pure-tree node has to be a left child too
-        leftchild!(prev_node, new_node)
-    else
-        # like above
-        rightchild!(prev_node, new_node)
-    end
-    # the pure-tree has now, officialy, the `new_node`
-    parent!(new_node, prev_node)
-
-    # if `node` is a DTLeaf or NSFTLeaf, stop the recursion
-    # else continue linking some nodes as `new_node` descendents
-    if !(typeof(node) <: Union{DTLeaf, NSFTleaf})
-        translate_mdtv1(leftchild(new_node), new_node)
-        translate_mdtv1(rightchild(new_node), new_node)
-    end
-end
-
-function compose_pureformula(node::DTInternal, lambda::DTInternal)
-    # ModalDecisionTree paper, pg.17
-    # base case (h=1) and "λ ∈ S⁻" case ("p ∧ φπ" is returned)
-    if height(lambda) == 1 || is_rchild(lambda)
-        conj = FNode{L}(CONJUNCTION)
-        p    = FNode{L}(formula(lambda))
-        φ    = FNode{L}(formula(node))
-        link_nodes(conj, l, r)
-        return Formula{L}(conj)
-    else
-        # other cases dispatch
-        return compose_pureformula(
-            node::DTInternal,
-            lambda::DTInternal,
-            Val(agreement(node, parent(node)))
-        )
-    end
-end
-
-# first and second case
-function compose_pureformula(node::DTInternal, lambda::DTInternal, ::Val{true})
-    conj = FNode{L}(CONJUNCTION)
-    p    = FNode{L}(formula(lambda))
-    φ    = FNode{L}(formula(node))
-    link_nodes(conj, p, φ)
-
-    if is_propositional_decision(lambda)
-        # first case (p ∧ φπ)
-        return Formula{L}(conj)
-    else
-        # second case (⟨X⟩(p ∧ φπ))
-        diamond = FNode{L}(EXMODOP(relation(lambda)))
-        link_nodes(diamond, conj)
-        return Formula{L}(diamond)
-    end
-end
-
-# third and fourth case
-function compose_pureformula(node::DTInternal, lambda::DTInternal, ::Val{false})
-    p = FNode{L}(formula(lambda))
-    φ = FNode{L}(formula(node))
-    impl = FNode{L}(IMPLICATION)
-    conj = FNode{L}(CONJUNCTION)
-
-    # NOTE: p2 is identical to p, but we need double the memory
-    # to correctly represent every link in the tree.
-    # See if-else statement to better understand p2 role.
-    p2 = FNode{L}(formula(lambda))
-
-    # In both cases the fragment p => φπ is common
-    link_nodes(impl, p, φ)
-
-    if is_propositional_decision(lambda)
-        # third case p2 ∧ (p => φπ)
-        link_nodes(conj, p2, impl)
-    else
-        # fourth case ⟨X⟩p2 ∧ [X](p => φπ)
-        diamond = FNode{L}(EXMODOP(relation(lambda)))
-        box = FNode{L}(UNIVMODOP(relation(lambda)))
-
-        link_nodes(box, impl)
-        link_nodes(diamond, p2)
-        link_nodes(conj, diamond, box)
-    end
-
-    # `conj` is the formula(syntax)-tree root
-    return Formula{L}(conj)
-end
-
-# utility to link one parent to exactly one children
-function link_nodes(p::FNode{L}, r::FNode{L}) where {L <: AbstractLogic}
-    rightchild!(p, r)
-    parent!(r, p)
-end
-
-# utility to link one parent to its left and right childrens
-function link_nodes(p::FNode{L}, l::FNode{L}, r::FNode{L}) where {L <: AbstractLogic}
-    leftchild!(p, l)
-    rightchild!(p, r)
-    parent!(l, p)
-    parent!(r, p)
-end
-
-
-############################################################################################
-# List rules
-############################################################################################
-
-# utility to list all the rules composed by traversing a pure-tree
-# from root to its leaves.
-function list_rules(tree::DTree)
-    # tree(f) [where f is a Formula object] is used to
-    # retrieve the root FNode of the formula(syntax) tree
-    return [
-        list_rules(leftchild(root(tree)), tree(formula(root(tree)))),
-        list_rules(rightchild(root(tree)), tree(formula(root(tree))))
-    ]
-end
-
-function list_rules(node::DTInternal, conjuncts::FNode{L}) where {L<:AbstractLogic}
-    # (conjuncts retrieved until now) ∧ (formula in current node)
-    conj = FNode{L}(CONJUNCTION)
-    link_nodes(conj, conjuncts, tree(formula(node)))
-    return [list_rules(leftchild(node), conj), list_rules(rightchild(node), conj)]
-end
-
-function list_rules(
-    node::Union{DTLeaf, NSFTLeaf},
-    conjuncts::FNode{L}
-    ) where {L<:AbstractLogic}
-    conj = Fnode{L}(CONJUNCTION)
-    link_nodes(conj, conjuncts, tree(formula(node)))
-    formula = Formula{L}(conj)
-    return Rule{L,C}(formula, prediction(node))
-end
-
-=======
->>>>>>> 1fc8bc36
-"""
-Previous idea to extract rules (code commented by Mauro, gio 20 oct)
-
-TODO document
-
-function list_rules(tree::DTree)
-    list_rules(tree.root) # TODO what about world_types and init_conditions?
-end
-
-function list_rules(node::DTInternal)
-    pos_lambda = get_lambda(node.decision)
-    neg_lambda = get_inverse_lambda(node.decision)
-    return [
-        [advance_rule(rule, pos_lambda) for rule in list_rules(node.left)]...,
-        [advance_rule(rule, neg_lambda) for rule in list_rules(node.right)]...,
-    ]
-end
-
-function list_rules(leaf::DTLeaf{L})
-    Rule{TODO, L}(TODO: SoleLogics.True, prediction(leaf))
-end
-
-function list_rules(leaf::NSDTLeaf{L})
-    Rule{TODO, PredictingFunction{L}}(TODO: SoleLogics.True, predicting_function(leaf))
-end
-
-
-function get_lambda(decision::Decision)
-    Formula( # TODO formula of any logic, or formula of a specific logic?
-        if is_propositional_decision(decision)
-            return PropositionalDimensionalLetter( # TODO
-                decision.feature,
-                decision.test_operator,
-                decision.threshold
-            )
-        else
-            ModalExistentialOperator{decision.relation}(
-                PropositionalDimensionalLetter( # TODO
-                    decision.feature,
-                    decision.test_operator,
-                    decision.threshold
-                )
-            )
-        end
-    )
-end
-function get_inverse_lambda(decision::Decision)
-    Formula( # TODO formula of any logic, or formula of a specific logic?
-        if is_propositional_decision(decision)
-            return Operator{negation...}(
-                PropositionalDimensionalLetter( # TODO
-                    decision.feature,
-                    decision.test_operator,
-                    decision.threshold
-                )
-            )
-        else
-            ModalUniversalOperator{decision.relation}(
-                Operator{negation...}(
-                    PropositionalDimensionalLetter( # TODO
-                        decision.feature,
-                        decision.test_operator,
-                        decision.threshold
-                    )
-                )
-            )
-        end
-    )
-end
-
-function advance_rule(rule::Rule{L,C}, lambda::Formula{L}) where {L,C}
-    Rule{L,C}(advance_rule(antecedent(rule), lambda), consequent(rule))
-end
-
-function advance_rule(rule_antecedent::Formula{L}, lambda::Formula{L}) where {L}
-    conjuncts = begin
-        Formula{L}[TODO derive conjuncts from rule_antecedent...]
-        una sorta di `conjuncts = split(formula, :(\wedge))`
-    end
-    Formula{L}(tipo join(advance_conjunct.(conjuncts, lambda), :(\wedge)))
-end
-
-function advance_conjunct(conjunct::Formula{L}, lambda::Formula{L}) where {L}
-    # TODO
-    is_positive(conjunct)
-    is_left(lambda)
-end
-
-function is_positive(conjunct::Formula{L}) where {L}
-    # TODO
-end
-
-function is_left(lambda::Formula{L}) where {L}
-    # TODO
-end
-"""
-
-# Evaluation for single decision
-# TODO
-function evaluate_decision(dec::Decision, X::MultiFrameModalDataset) end
-
-############################################################################################
-############################################################################################
-############################################################################################
-
-# Extract decisions from rule
-function extract_decisions(formula::Formula{L}) where {L<:Logic}
-    # TODO remove in favor of operators_set = operators(L)
-    operators_set = operators(logic(formula))
-    function _extract_decisions(node::FNode, decs::AbstractVector{<:Decision})
-        # Leaf or internal node
-        if !isdefined(node, :leftchild) && !isdefined(node, :rightchild)
-            if token(node) in operators_set
-                return decs
-            else
-                return push!(decs, token(node))
-            end
-        else
-            isdefined(node, :leftchild)  && _extract_decisions(leftchild(node),  decs)
-            isdefined(node, :rightchild) && _extract_decisions(rightchild(node), decs)
-
-            if !(token(node) in operators_set)
-                return push!(decs, token(node))
-            end
-            decs
-        end
-    end
-    _extract_decisions(tree(formula), [])
-end
-
-############################################################################################
-# Formula Update
-############################################################################################
-
-function formula_update(formula::Formula{L},nodes_deleted::AbstractVector)
-    root = tree(formula)
-
-    function _transplant(u::FNode,v::FNode)
-        #u è radice
-        u == root ? root = v : nothing
-
-        #u è figlio sx
-        u == leftchild(parent(u)) ? leftchild!(parent(u),v) : nothing
-
-        #u è figlio dx
-        u == rightchild(parent(u)) ? rightchild!(parent(u),v) : nothing
-
-        #v definito
-        isdefined(v,:token) ? parent!(v,parent(u)) : nothing
-
-        return nothing
-    end
-
-    function _formula_update(node::FNode,node_deleted::FNode)
-
-        #è il nodo da eliminare
-        if node == node_deleted
-            if leftchild(parent(node)) == node
-                return _transplant(parent(node),rightchild(parent(node)))
-            else
-                return _transplant(parent(node),leftchild(parent(node)))
-            end
-        end
-
-        #non è il nodo da eliminare
-
-        #se non sono in una foglia, passo ai rami
-        isdefined(node, :leftchild)  && _formula_update(leftchild(node), node_deleted)
-        isdefined(node, :rightchild) && _formula_update(rightchild(node), node_deleted)
-
-        return nothing
-    end
-
-    for node in nodes_deleted
-        _formula_update(root,node)
-    end
-
-    return Formula{L}(root)
-end
-
-############################################################################################
-# Rule evaluation
-############################################################################################
-
-# Evaluation for an antecedent
-
-evaluate_antecedent(antecedent::Formula{L}, X::MultiFrameModalDataset) where {L<:Logic} =
-    evaluate_antecedent(extract_decisions(antecedent), X)
-
-function evaluate_antecedent(decs::AbstractVector{<:Decision}, X::MultiFrameModalDataset)
-    D = hcat([evaluate_decision(d, X) for d in decs]...)
-    # If all values in a row is true, then true (and logical)
-    return map(all, eachrow(D))
-end
-
-# Evaluation for a rule
-
-# From rule to antecedent and consequent
-evaluate_rule(rule::Rule, X::MultiFrameModalDataset, Y::AbstractVector{<:Consequent}) =
-    evaluate_rule(antecedent(rule), consequent(rule), X, Y)
-
-# From antecedent to decision
-evaluate_rule(
-    ant::Formula{L},
-    cons::Consequent,
-    X::MultiFrameModalDataset,
-    Y::AbstractVector{<:Consequent}
-) where {L<:Logic} = evaluate_rule(extract_decisions(ant),cons,X,Y)
-
-# Use decision and consequent
-function evaluate_rule(
-    decs::AbstractVector{<:Decision},
-    cons::Consequent,
-    X::MultiFrameModalDataset,
-    Y::AbstractVector{<:Consequent}
-)
-    # Antecedent satisfaction. For each instances in X:
-    #  - `false` when not satisfiable,
-    #  - `true` when satisfiable.
-    ant_sat = evaluate_antecedent(decs,X)
-
-    # Indices of satisfiable instances
-    idxs_sat = findall(ant_sat .== true)
-
-    # Consequent satisfaction. For each instances in X:
-    #  - `false` when not satisfiable,
-    #  - `true` when satisfiable,
-    #  - `nothing` when antecedent does not hold.
-    cons_sat = begin
-        cons_sat = Vector{Union{Bool, Nothing}}(fill(nothing, length(Y)))
-        idxs_true = begin
-            idx_cons = findall(cons .== Y)
-            intersect(idxs_sat,idx_cons)
-        end
-        idxs_false = begin
-            idx_cons = findall(cons .!= Y)
-            intersect(idxs_sat,idx_cons)
-        end
-        cons_sat[idxs_true]  .= true
-        cons_sat[idxs_false] .= false
-    end
-
-    y_pred = begin
-        y_pred = Vector{Union{Consequent, Nothing}}(fill(nothing, length(Y)))
-        y_pred[idxs_sat] .= C
-        y_pred
-    end
-
-    return (;
-        ant_sat   = ant_sat,
-        idxs_sat  = idxs_sat,
-        cons_sat  = cons_sat,
-        y_pred    = y_pred,
-    )
-end
-
 ############################################################################################
 # Rule extraction from random forest
 ############################################################################################
+
+using SoleLearning: Consequent,
+            Rule, antecedent, consequent, rule_metrics
+            DecisionList, list_rules
 
 # Patch single-frame _-> multi-frame
 extract_rules(model::Any, X::ModalDataset, args...; kwargs...) =
@@ -456,7 +13,7 @@
 # Extract rules from a forest, with respect to a dataset
 # TODO avoid Formula{L}()
 function extract_rules(
-        forest::DForest,
+        forest::DecisionForest,
         X::MultiFrameModalDataset,
         Y::AbstractVector{<:Consequent};
         prune_rules = false,
@@ -471,99 +28,10 @@
     isnothing(decay_threshold) && (decay_threshold = 0.05)
     isnothing(min_frequency) && (min_frequency = 0.01)
 
-    # """
-    #     length_rule(node::FNode, operators::Operators) -> Int
+    """
+        prune_ruleset(ruleset::AbstractVector{<:Rule}) -> DecisionList
 
-    #     Computer the number of pairs in a rule (length of the rule)
-
-    # # Arguments
-    # - `node::FNode`: node on which you refer
-    # - `operators::Operators`: set of operators of the considered logic
-
-    # # Returns
-    # - `Int`: number of pairs
-    # """
-    # function length_rule(node::FNode, operators::Operators)
-    #     left_size = 0
-    #     right_size = 0
-
-    #     if !isdefined(node, :leftchild) && !isdefined(node, :rightchild)
-    #         # Leaf
-    #         if token(node) in operators
-    #             return 0
-    #         else
-    #             return 1
-    #         end
-    #     end
-
-    #     isdefined(node, :leftchild) && (left_size = length_rule(leftchild(node), operators))
-    #     isdefined(node, :rightchild) && (right_size = length_rule(rightchild(node), operators))
-
-    #     if token(node) in operators
-    #         return left_size + right_size
-    #     else
-    #         return 1 + left_size + right_size
-    #     end
-    # end
-
-    rule_metrics(rule::Rule{L,C}, X::MultiFrameModalDataset, Y::AbstractVector{<:Consequent}) =
-        rule_metrics(extract_decisions(antecedent(rule)),cons,X,Y)
-
-    """
-        rule_metrics(args...) -> AbstractVector
-
-        Compute frequency, error and length of the rule
-
-    # Arguments
-    - `decs::AbstractVector{<:Decision}`: vector of decisions
-    - `cons::Consequent`: rule's consequent
-    - `X::MultiFrameModalDataset`: dataset
-    - `Y::AbstractVector{<:Consequent}`: target values of X
-
-    # Returns
-    - `AbstractVector`: metrics values vector of the rule
-    """
-    function rule_metrics(
-        decs::AbstractVector{<:Decision},
-        cons::Consequent,
-        X::MultiFrameModalDataset,
-        Y::AbstractVector{<:Consequent}
-    )
-        eval_result = evaluate_rule(decs, cons, X, Y)
-        n_instances = size(X, 1)
-        n_satisfy = sum(eval_result[:ant_sat])
-
-        # Support of the rule
-        rule_support =  n_satisfy / n_instances
-
-        # Error of the rule
-        rule_error = begin
-            if typeof(cons) <: CLabel
-                # Number of incorrectly classified instances divided by number of instances
-                # satisfying the rule condition.
-                misclassified_instances = length(findall(eval_result[:y_pred] .== Y))
-                misclassified_instances / n_satisfy
-            elseif typeof(cons) <: RLabel
-                # Mean Squared Error (mse)
-                idxs_sat = eval_result[:idxs_sat]
-                mse(eval_result[:y_pred][idxs_sat], Y[idxs_sat])
-            end
-        end
-
-        # Length of the rule
-        rule_length = length(decs)
-
-        return (;
-            support   = rule_support,
-            error     = rule_error,
-            length    = rule_length,
-        )
-    end
-
-    """
-        prune_ruleset(ruleset::AbstractVector{<:Rule}) -> RuleBasedModel
-
-        Prune the rules in ruleset with error metric
+        Prune the rules in a ruleset according to the error metric
 
     If `s` and `decay_threshold` is unspecified, their values are set to nothing and the
     first two rows of the function set s and decay_threshold with their default values
@@ -572,7 +40,7 @@
     - `ruleset::AbstractVector{<:Rule}`: rules to prune
 
     # Returns
-    - `RuleBasedModel`: rules after the prune
+    - `DecisionList`: rules after the prune
     """
     function prune_ruleset(
         ruleset::AbstractVector{<:Rule}
@@ -620,8 +88,7 @@
     ########################################################################################
 
     ########################################################################################
-    # Prune rules according to the confidence metric (with respect to a dataset)
-    #  (and similar metrics: support, confidence, and length)
+    # Prune rules with respect to a dataset
     if prune_rules
         ruleset = prune_ruleset(ruleset)
     end
@@ -649,11 +116,12 @@
     # Construct a rule-based model from the set of best rules
 
     D = copy(X) # Copy of the original dataset
-    R = RuleBasedModel()  # Vector of ordered list
-    S = RuleBasedModel()  # Vector of rules left
-    append!(rules(S), best_rules)
-    #TODO: Formula{L}()
-    push!(rules(S), Rule{L}(Formula{L}(), majority_vote(Y)))
+    # TODO @Michele: R and S should be Vector{Rule}; only at the end, you return DecisionList(R)
+    R = DecisionList()  # Vector of ordered rules
+    S = DecisionList()  # Vector of rules left
+    append!(S, best_rules)
+    #TODO: remove Formula{L}()
+    push!(S, Rule{L}(Formula{L}(), majority_vote(Y)))
 
     # Rules with a frequency less than min_frequency
     S = begin
@@ -690,7 +158,7 @@
         end
 
         # Add at the end the best rule
-        push!(rules(R), S[idx_best])
+        push!(R, S[idx_best])
 
         # Indices of the remaining instances
         idx_remaining = begin
@@ -701,9 +169,10 @@
         end
         D = D[idx_remaining,:]
 
-        if idx_best == length(rules(S))
+        if idx_best == length(S)
             return R
         elseif size(D, 1) == 0
+            # TODO: remove Formula{L}()
             push!(R, Rule{L}(Formula{L}(),majority_vote(Y)))
             return R
         end
@@ -711,8 +180,9 @@
         # Delete the best rule from S
         deleteat!(S,idx_best)
         # Update of the default rule
-        # TODO: Formula{L}()
-        rules(S)[length(rules(S))] = Rule{L}(Formula{L}(), majority_vote(Y[idx_remaining]))
+        # TODO: remove Formula{L}()
+        # TODO fix S[length(S)] into into S[end] maybe?
+        S[length(S)] = Rule{L}(Formula{L}(), majority_vote(Y[idx_remaining]))
     end
     ########################################################################################
 end